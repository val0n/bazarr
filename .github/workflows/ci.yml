--- conflicted
+++ resolved
@@ -23,23 +23,8 @@
   Frontend:
     runs-on: ubuntu-latest
     steps:
-      - name: Get source branch name
-        uses: haya14busa/action-cond@v1
-        id: branch_ref
-        with:
-          cond: ${{ github.event_name == 'pull_request' }}
-          if_true: ${{ github.head_ref }}
-          if_false: ${{ github.ref_name }}
-
       - name: Checkout repository
-<<<<<<< HEAD
-        uses: actions/checkout@v3
-        with:
-          ref: ${{ steps.branch_ref.outputs.value }}
-          fetch-depth: 1
-=======
         uses: actions/checkout@v4
->>>>>>> cb2023d9
 
       - name: Cache node_modules
         uses: actions/cache@v3
@@ -87,23 +72,8 @@
     needs: Frontend
 
     steps:
-      - name: Get source branch name
-        uses: haya14busa/action-cond@v1
-        id: branch_ref
-        with:
-          cond: ${{ github.event_name == 'pull_request' }}
-          if_true: ${{ github.head_ref }}
-          if_false: ${{ github.ref_name }}
-
       - name: Checkout repository
-<<<<<<< HEAD
-        uses: actions/checkout@v3
-        with:
-          ref: ${{ steps.branch_ref.outputs.value }}
-          fetch-depth: 1
-=======
         uses: actions/checkout@v4
->>>>>>> cb2023d9
 
       - name: Set up Python 3.8
         uses: actions/setup-python@v4
