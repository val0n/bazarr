--- conflicted
+++ resolved
@@ -11,23 +11,8 @@
 
 
 def check_python_version():
-<<<<<<< HEAD
-    python_version = (sys.version_info.major, sys.version_info.minor, sys.version_info.micro)
-    python_version_str = '.'.join(map(str, python_version))
-    minimum_python3_version = (3, 6, 0)
-    minimum_python3_version_str = '.'.join(map(str, minimum_python3_version))
-
-    if python_version >= minimum_python3_version:
-        pass
-    else:
-        print("Python " + minimum_python3_version_str + " or greater required. Current version is " +
-              python_version_str + ". Please upgrade Python.")
-        os._exit(0)
-=======
     python_version = platform.python_version_tuple()
-    minimum_py2_tuple = (2, 7, 13)
     minimum_py3_tuple = (3, 7, 0)
-    minimum_py2_str = ".".join(str(i) for i in minimum_py2_tuple)
     minimum_py3_str = ".".join(str(i) for i in minimum_py3_tuple)
 
     if int(python_version[0]) < 3:
@@ -39,7 +24,6 @@
         print("Python " + minimum_py3_str + " or greater required. "
               "Current version is " + platform.python_version() + ". Please upgrade Python.")
         sys.exit(1)
->>>>>>> f319fc49
 
 
 check_python_version()
@@ -69,33 +53,6 @@
         self.__processes.remove(process)
 
     @staticmethod
-<<<<<<< HEAD
-    def __wait_for_processes(processes, timeout):
-        """
-        Waits all the provided processes for the specified amount of time in seconds.
-        """
-        reference_ts = time.time()
-        elapsed = 0
-        remaining_processes = list(processes)
-        while elapsed < timeout and len(remaining_processes) > 0:
-            remaining_time = timeout - elapsed
-            for ep in list(remaining_processes):
-                if ep.poll() is not None:
-                    remaining_processes.remove(ep)
-                else:
-                    if remaining_time > 0:
-                        try:
-                            ep.wait(remaining_time)
-                            remaining_processes.remove(ep)
-                        except subprocess.TimeoutExpired:
-                            pass
-                        elapsed = time.time() - reference_ts
-                        remaining_time = timeout - elapsed
-        return remaining_processes
-
-    @staticmethod
-=======
->>>>>>> f319fc49
     def __send_signal(processes, signal_no, live_processes=None):
         """
         Sends to every single of the specified processes the given signal and (if live_processes is not None) append to
@@ -178,11 +135,7 @@
 
     should_stop = lambda: False
 
-<<<<<<< HEAD
     daemonStatus = DaemonStatus()
-=======
-    if PY3:
-        daemonStatus = DaemonStatus()
 
         def force_shutdown():
             # force the killing of children processes
@@ -191,19 +144,12 @@
             signal.signal(signal.SIGTERM, signal.SIG_DFL)
             # emulate a Ctrl C command on itself (bypasses the signal thing but, then, emulates the "Ctrl+C break")
             os.kill(os.getpid(), signal.SIGINT)
-    
+
         def shutdown():
             # indicates that everything should stop
             daemonStatus.stop()
             # if a new sigterm signal is caught it should force the shutdown of children processes
             signal.signal(signal.SIGTERM, lambda signal_no, frame: force_shutdown())
->>>>>>> f319fc49
-
-    def shutdown():
-        # indicates that everything should stop
-        daemonStatus.stop()
-        # emulate a Ctrl C command on itself (bypasses the signal thing but, then, emulates the "Ctrl+C break")
-        os.kill(os.getpid(), signal.SIGINT)
 
     signal.signal(signal.SIGTERM, lambda signal_no, frame: shutdown())
 
