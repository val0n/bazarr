--- conflicted
+++ resolved
@@ -1,14 +1,9 @@
-<<<<<<< HEAD
 # coding=utf-8
-=======
-from get_argv import config_dir
-from queueconfig import q4ws
-
->>>>>>> af73fdf9
 import os
 import sqlite3
 import requests
 import logging
+from queueconfig import q4ws
 
 from get_argv import config_dir
 from config import settings, url_radarr
@@ -133,10 +128,8 @@
     list_missing_subtitles_movies()
     logging.debug('BAZARR All movie missing subtitles updated in database.')
 
-<<<<<<< HEAD
-=======
     q4ws.append("Update movies list from Radarr is ended.")
->>>>>>> af73fdf9
+
 
 def get_profile_list():
     apikey_radarr = settings.radarr.apikey
