# coding=utf-8
<<<<<<< HEAD

=======
>>>>>>> 305cc616
import os
import sqlite3
import requests
import logging
from queueconfig import q4ws
import datetime

<<<<<<< HEAD
from get_args import args
from get_settings import get_general_settings
=======
from get_argv import config_dir
from config import settings, url_sonarr
>>>>>>> 305cc616
from list_subtitles import list_missing_subtitles


def update_series():
    q4ws.append("Update series list from Sonarr is running...")
    apikey_sonarr = settings.sonarr.apikey
    serie_default_enabled = settings.general.getboolean('serie_default_enabled')
    serie_default_language = settings.general.serie_default_language
    serie_default_hi = settings.general.serie_default_hi

    if apikey_sonarr is None:
        pass
    else:
        get_profile_list()

        # Get shows data from Sonarr
        url_sonarr_api_series = url_sonarr + "/api/series?apikey=" + apikey_sonarr
        try:
            r = requests.get(url_sonarr_api_series, timeout=15, verify=False)
            r.raise_for_status()
        except requests.exceptions.HTTPError as errh:
            logging.exception("BAZARR Error trying to get series from Sonarr. Http error.")
        except requests.exceptions.ConnectionError as errc:
            logging.exception("BAZARR Error trying to get series from Sonarr. Connection Error.")
        except requests.exceptions.Timeout as errt:
            logging.exception("BAZARR Error trying to get series from Sonarr. Timeout Error.")
        except requests.exceptions.RequestException as err:
            logging.exception("BAZARR Error trying to get series from Sonarr.")
        else:
            # Open database connection
<<<<<<< HEAD
            db = sqlite3.connect(os.path.join(args.config_dir, 'db', 'bazarr.db'), timeout=30)
=======
            db = sqlite3.connect(os.path.join(config_dir, 'db', 'bazarr.db'), timeout=30)
>>>>>>> 305cc616
            c = db.cursor()

            # Get current shows in DB
            current_shows_db = c.execute('SELECT tvdbId FROM table_shows').fetchall()

            # Close database connection
            db.close()

            current_shows_db_list = [x[0] for x in current_shows_db]
            current_shows_sonarr = []
            series_to_update = []
            series_to_add = []

            for show in r.json():
                q4ws.append("Getting series data for this show: " + show['title'])
                try:
                    overview = unicode(show['overview'])
                except:
                    overview = ""
                try:
                    poster_big = show['images'][2]['url'].split('?')[0]
                    poster = os.path.splitext(poster_big)[0] + '-250' + os.path.splitext(poster_big)[1]
                except:
                    poster = ""
                try:
                    fanart = show['images'][0]['url'].split('?')[0]
                except:
                    fanart = ""

                # Add shows in Sonarr to current shows list
                current_shows_sonarr.append(show['tvdbId'])

                if show['tvdbId'] in current_shows_db_list:
                    series_to_update.append((show["title"], show["path"], show["tvdbId"], show["id"], overview, poster,
                                             fanart, profile_id_to_language(
                        (show['qualityProfileId'] if sonarr_version == 2 else show['languageProfileId'])),
                                             show['sortTitle'], show["tvdbId"]))
                else:
                    if serie_default_enabled is True:
                        series_to_add.append((show["title"], show["path"], show["tvdbId"], serie_default_language,
                                              serie_default_hi, show["id"], overview, poster, fanart,
                                              profile_id_to_language(show['qualityProfileId']), show['sortTitle']))
                    else:
                        series_to_add.append((show["title"], show["path"], show["tvdbId"], show["tvdbId"],
                                              show["tvdbId"], show["id"], overview, poster, fanart,
                                              profile_id_to_language(show['qualityProfileId']), show['sortTitle']))

            # Update or insert series in DB
<<<<<<< HEAD
            db = sqlite3.connect(os.path.join(args.config_dir, 'db', 'bazarr.db'), timeout=30)
=======
            db = sqlite3.connect(os.path.join(config_dir, 'db', 'bazarr.db'), timeout=30)
>>>>>>> 305cc616
            c = db.cursor()

            updated_result = c.executemany(
                '''UPDATE table_shows SET title = ?, path = ?, tvdbId = ?, sonarrSeriesId = ?, overview = ?, poster = ?, fanart = ?, `audio_language` = ? , sortTitle = ? WHERE tvdbid = ?''',
                series_to_update)
            db.commit()

            if serie_default_enabled is True:
                added_result = c.executemany(
                    '''INSERT OR IGNORE INTO table_shows(title, path, tvdbId, languages,`hearing_impaired`, sonarrSeriesId, overview, poster, fanart, `audio_language`, sortTitle) VALUES (?, ?, ?, ?, ?, ?, ?, ?, ?, ?, ?)''',
                    series_to_add)
                db.commit()
            else:
                added_result = c.executemany(
                    '''INSERT OR IGNORE INTO table_shows(title, path, tvdbId, languages,`hearing_impaired`, sonarrSeriesId, overview, poster, fanart, `audio_language`, sortTitle) VALUES (?,?,?,(SELECT languages FROM table_shows WHERE tvdbId = ?),(SELECT `hearing_impaired` FROM table_shows WHERE tvdbId = ?), ?, ?, ?, ?, ?, ?)''',
                    series_to_add)
                db.commit()
            db.close()

            for show in series_to_add:
                list_missing_subtitles(show[5])

            # Delete shows not in Sonarr anymore
            deleted_items = []
            for item in current_shows_db_list:
                if item not in current_shows_sonarr:
                    deleted_items.append(tuple([item]))
<<<<<<< HEAD
            db = sqlite3.connect(os.path.join(args.config_dir, 'db', 'bazarr.db'), timeout=30)
=======
            db = sqlite3.connect(os.path.join(config_dir, 'db', 'bazarr.db'), timeout=30)
>>>>>>> 305cc616
            c = db.cursor()
            c.executemany('DELETE FROM table_shows WHERE tvdbId = ?', deleted_items)
            db.commit()
            db.close()

    q4ws.append("Update series list from Sonarr is ended.")


def get_profile_list():
    apikey_sonarr = settings.sonarr.apikey

    # Get profiles data from Sonarr
    error = False

    url_sonarr_api_series = url_sonarr + "/api/profile?apikey=" + apikey_sonarr
    try:
        profiles_json = requests.get(url_sonarr_api_series, timeout=15, verify=False)
    except requests.exceptions.ConnectionError as errc:
        error = True
        logging.exception("BAZARR Error trying to get profiles from Sonarr. Connection Error.")
    except requests.exceptions.Timeout as errt:
        error = True
        logging.exception("BAZARR Error trying to get profiles from Sonarr. Timeout Error.")
    except requests.exceptions.RequestException as err:
        error = True
        logging.exception("BAZARR Error trying to get profiles from Sonarr.")

    url_sonarr_api_series_v3 = url_sonarr + "/api/v3/languageprofile?apikey=" + apikey_sonarr
    try:
        profiles_json_v3 = requests.get(url_sonarr_api_series_v3, timeout=15, verify=False)
    except requests.exceptions.ConnectionError as errc:
        error = True
        logging.exception("BAZARR Error trying to get profiles from Sonarr. Connection Error.")
    except requests.exceptions.Timeout as errt:
        error = True
        logging.exception("BAZARR Error trying to get profiles from Sonarr. Timeout Error.")
    except requests.exceptions.RequestException as err:
        error = True
        logging.exception("BAZARR Error trying to get profiles from Sonarr.")

    global profiles_list
    profiles_list = []

    if not error:
        # Parsing data returned from Sonarr
        global sonarr_version
        if type(profiles_json_v3.json()) != list:
            sonarr_version = 2
            for profile in profiles_json.json():
                profiles_list.append([profile['id'], profile['language'].capitalize()])
        else:
            sonarr_version = 3
            for profile in profiles_json_v3.json():
                profiles_list.append([profile['id'], profile['name'].capitalize()])


def profile_id_to_language(id):
    for profile in profiles_list:
        if id == profile[0]:
            return profile[1]<|MERGE_RESOLUTION|>--- conflicted
+++ resolved
@@ -1,8 +1,5 @@
 # coding=utf-8
-<<<<<<< HEAD
 
-=======
->>>>>>> 305cc616
 import os
 import sqlite3
 import requests
@@ -10,13 +7,8 @@
 from queueconfig import q4ws
 import datetime
 
-<<<<<<< HEAD
 from get_args import args
-from get_settings import get_general_settings
-=======
-from get_argv import config_dir
 from config import settings, url_sonarr
->>>>>>> 305cc616
 from list_subtitles import list_missing_subtitles
 
 
@@ -47,11 +39,7 @@
             logging.exception("BAZARR Error trying to get series from Sonarr.")
         else:
             # Open database connection
-<<<<<<< HEAD
             db = sqlite3.connect(os.path.join(args.config_dir, 'db', 'bazarr.db'), timeout=30)
-=======
-            db = sqlite3.connect(os.path.join(config_dir, 'db', 'bazarr.db'), timeout=30)
->>>>>>> 305cc616
             c = db.cursor()
 
             # Get current shows in DB
@@ -100,11 +88,7 @@
                                               profile_id_to_language(show['qualityProfileId']), show['sortTitle']))
 
             # Update or insert series in DB
-<<<<<<< HEAD
             db = sqlite3.connect(os.path.join(args.config_dir, 'db', 'bazarr.db'), timeout=30)
-=======
-            db = sqlite3.connect(os.path.join(config_dir, 'db', 'bazarr.db'), timeout=30)
->>>>>>> 305cc616
             c = db.cursor()
 
             updated_result = c.executemany(
@@ -132,11 +116,7 @@
             for item in current_shows_db_list:
                 if item not in current_shows_sonarr:
                     deleted_items.append(tuple([item]))
-<<<<<<< HEAD
             db = sqlite3.connect(os.path.join(args.config_dir, 'db', 'bazarr.db'), timeout=30)
-=======
-            db = sqlite3.connect(os.path.join(config_dir, 'db', 'bazarr.db'), timeout=30)
->>>>>>> 305cc616
             c = db.cursor()
             c.executemany('DELETE FROM table_shows WHERE tvdbId = ?', deleted_items)
             db.commit()
