# coding=utf-8

import os
import sys
import ast
import logging
import subprocess
import time
import cPickle as pickle
import codecs
import types
import re
import subliminal
import platform
import operator
from datetime import datetime, timedelta
from subzero.language import Language
from subzero.video import parse_video
from subliminal import region, score as subliminal_scores, \
    list_subtitles, Episode, Movie
from subliminal_patch.core import SZAsyncProviderPool, download_best_subtitles, save_subtitles, download_subtitles, \
    list_all_subtitles, get_subtitle_path
from subliminal_patch.score import compute_score
from subliminal.refiners.tvdb import series_re
from get_languages import language_from_alpha3, alpha2_from_alpha3, alpha3_from_alpha2, language_from_alpha2
from config import settings
from helper import path_replace, path_replace_movie, path_replace_reverse, \
    path_replace_reverse_movie, pp_replace, get_target_folder, force_unicode
from list_subtitles import store_subtitles, list_missing_subtitles, store_subtitles_movie, list_missing_subtitles_movies
from utils import history_log, history_log_movie, get_binary
from notifier import send_notifications, send_notifications_movie
from get_providers import get_providers, get_providers_auth, provider_throttle, provider_pool
from get_args import args
from queueconfig import notifications
from pyprobe.pyprobe import VideoFileParser
from database import TableShows, TableEpisodes, TableMovies, TableHistory, TableHistoryMovie
from peewee import fn, JOIN

from analytics import track_event


def get_video(path, title, sceneName, use_scenename, providers=None, media_type="movie"):
    """
    Construct `Video` instance
    :param path: path to video
    :param title: series/movie title
    :param sceneName: sceneName
    :param use_scenename: use sceneName
    :param providers: provider list for selective hashing
    :param media_type: movie/series
    :return: `Video` instance
    """
    hints = {"title": title, "type": "movie" if media_type == "movie" else "episode"}
    used_scene_name = False
    original_path = path
    original_name = os.path.basename(path)
    hash_from = None
    if sceneName != "None" and use_scenename:
        # use the sceneName but keep the folder structure for better guessing
        path = os.path.join(os.path.dirname(path), sceneName + os.path.splitext(path)[1])
        used_scene_name = True
        hash_from = original_path
    
    try:
        video = parse_video(path, hints=hints, providers=providers, dry_run=used_scene_name,
                            hash_from=hash_from)
        video.used_scene_name = used_scene_name
        video.original_name = original_name
        video.original_path = original_path

        refine_from_db(original_path, video)
        refine_from_ffprobe(original_path, video)
        
        logging.debug('BAZARR is using those video object properties: %s', vars(video))
        return video
    
    except:
        logging.exception("BAZARR Error trying to get video information for this file: " + path)


def get_scores(video, media_type, min_score_movie_perc=60 * 100 / 120.0, min_score_series_perc=240 * 100 / 360.0,
               min_score_special_ep=180 * 100 / 360.0):
    """
    Get score range for a video.
    :param video: `Video` instance
    :param media_type: movie/series
    :param min_score_movie_perc: Percentage of max score for min score of movies
    :param min_score_series_perc: Percentage of max score for min score of series
    :param min_score_special_ep: Percentage of max score for min score of series special episode
    :return: tuple(min_score, max_score, set(scores))
    """
    max_score = 120.0
    min_score = max_score * min_score_movie_perc / 100.0
    scores = subliminal_scores.movie_scores.keys()
    if media_type == "series":
        max_score = 360.0
        min_score = max_score * min_score_series_perc / 100.0
        scores = subliminal_scores.episode_scores.keys()
        if video.is_special:
            min_score = max_score * min_score_special_ep / 100.0
    
    return min_score, max_score, set(scores)


def download_subtitle(path, language, hi, forced, providers, providers_auth, sceneName, title, media_type,
                      forced_minimum_score=None, is_upgrade=False):
    # fixme: supply all missing languages, not only one, to hit providers only once who support multiple languages in
    #  one query
    
    if settings.general.getboolean('utf8_encode'):
        os.environ["SZ_KEEP_ENCODING"] = ""
    else:
        os.environ["SZ_KEEP_ENCODING"] = "True"
    
    logging.debug('BAZARR Searching subtitles for this file: ' + path)
    if hi == "True":
        hi = "force HI"
    else:
        hi = "force non-HI"
    language_set = set()
    
    if not isinstance(language, types.ListType):
        language = [language]
    
    if forced == "True":
        providers_auth['podnapisi']['only_foreign'] = True  ## fixme: This is also in get_providers_auth()
        providers_auth['subscene']['only_foreign'] = True  ## fixme: This is also in get_providers_auth()
        providers_auth['opensubtitles']['only_foreign'] = True  ## fixme: This is also in get_providers_auth()
    else:
        providers_auth['podnapisi']['only_foreign'] = False
        providers_auth['subscene']['only_foreign'] = False
        providers_auth['opensubtitles']['only_foreign'] = False
    
    for l in language:
        if l == 'pob':
            lang_obj = Language('por', 'BR')
            if forced == "True":
                lang_obj = Language.rebuild(lang_obj, forced=True)
        else:
            lang_obj = Language(l)
            if forced == "True":
                lang_obj = Language.rebuild(lang_obj, forced=True)
        language_set.add(lang_obj)
    
    use_scenename = settings.general.getboolean('use_scenename')
    minimum_score = settings.general.minimum_score
    minimum_score_movie = settings.general.minimum_score_movie
    use_postprocessing = settings.general.getboolean('use_postprocessing')
    postprocessing_cmd = settings.general.postprocessing_cmd
    single = settings.general.getboolean('single_language')
    
    # todo:
    """
    AsyncProviderPool:
    implement:
        blacklist=None,
        pre_download_hook=None,
        post_download_hook=None,
        language_hook=None
    """
    video = get_video(force_unicode(path), title, sceneName, use_scenename, providers=providers,
                      media_type=media_type)
    if video:
        min_score, max_score, scores = get_scores(video, media_type, min_score_movie_perc=int(minimum_score_movie),
                                                  min_score_series_perc=int(minimum_score))
        
        if providers:
            if forced_minimum_score:
                min_score = int(forced_minimum_score) + 1
            downloaded_subtitles = download_best_subtitles({video}, language_set, int(min_score), hi,
                                                           providers=providers,
                                                           provider_configs=providers_auth,
                                                           pool_class=provider_pool(),
                                                           compute_score=compute_score,
                                                           throttle_time=None,  # fixme
                                                           blacklist=None,  # fixme
                                                           throttle_callback=provider_throttle,
                                                           pre_download_hook=None,  # fixme
                                                           post_download_hook=None,  # fixme
                                                           language_hook=None)  # fixme
        else:
            downloaded_subtitles = None
            logging.info("BAZARR All providers are throttled")
            return None
        
        saved_any = False
        if downloaded_subtitles:
            for video, subtitles in downloaded_subtitles.iteritems():
                if not subtitles:
                    continue
                
                try:
                    fld = get_target_folder(path)
                    chmod = int(settings.general.chmod, 8) if not sys.platform.startswith(
                        'win') and settings.general.getboolean('chmod_enabled') else None
                    saved_subtitles = save_subtitles(video.original_path, subtitles, single=single,
                                                     tags=None,  # fixme
                                                     directory=fld,
                                                     chmod=chmod,
                                                     # formats=("srt", "vtt")
                                                     path_decoder=force_unicode
                                                     )
                except Exception as e:
                    logging.exception('BAZARR Error saving subtitles file to disk for this file:' + path)
                    pass
                else:
                    saved_any = True
                    for subtitle in saved_subtitles:
                        downloaded_provider = subtitle.provider_name
                        if subtitle.language == 'pt-BR':
                            downloaded_language_code3 = 'pob'
                        else:
                            downloaded_language_code3 = subtitle.language.alpha3
                        downloaded_language = language_from_alpha3(downloaded_language_code3)
                        downloaded_language_code2 = alpha2_from_alpha3(downloaded_language_code3)
                        downloaded_path = subtitle.storage_path
                        is_forced_string = " forced" if subtitle.language.forced else ""
                        logging.debug('BAZARR Subtitles file saved to disk: ' + downloaded_path)
                        if is_upgrade:
                            action = "upgraded"
                        else:
                            action = "downloaded"
                        if video.used_scene_name:
                            message = downloaded_language + is_forced_string + " subtitles " + action + " from " + downloaded_provider + " with a score of " + unicode(
                                round(subtitle.score * 100 / max_score, 2)) + "% using this scene name: " + sceneName
                        else:
                            message = downloaded_language + is_forced_string + " subtitles " + action + " from " + downloaded_provider + " with a score of " + unicode(
                                round(subtitle.score * 100 / max_score, 2)) + "% using filename guessing."
                        
                        if use_postprocessing is True:
                            command = pp_replace(postprocessing_cmd, path, downloaded_path, downloaded_language,
                                                 downloaded_language_code2, downloaded_language_code3,
                                                 subtitle.language.forced)
                            try:
                                if os.name == 'nt':
                                    codepage = subprocess.Popen("chcp", shell=True, stdout=subprocess.PIPE,
                                                                stderr=subprocess.PIPE)
                                    # wait for the process to terminate
                                    out_codepage, err_codepage = codepage.communicate()
                                    encoding = out_codepage.split(':')[-1].strip()
                                
                                process = subprocess.Popen(command, shell=True, stdout=subprocess.PIPE,
                                                           stderr=subprocess.PIPE)
                                # wait for the process to terminate
                                out, err = process.communicate()
                                
                                if os.name == 'nt':
                                    out = out.decode(encoding)
                            
                            except:
                                if out == "":
                                    logging.error(
                                        'BAZARR Post-processing result for file ' + path + ' : Nothing returned from command execution')
                                else:
                                    logging.error('BAZARR Post-processing result for file ' + path + ' : ' + out)
                            else:
                                if out == "":
                                    logging.info(
                                        'BAZARR Post-processing result for file ' + path + ' : Nothing returned from command execution')
                                else:
                                    logging.info('BAZARR Post-processing result for file ' + path + ' : ' + out)
                        
                        # fixme: support multiple languages at once
                        if media_type == 'series':
                            reversed_path = path_replace_reverse(path)
                        else:
                            reversed_path = path_replace_reverse_movie(path)

                        track_event(category=downloaded_provider, action=action, label=downloaded_language)

                        return message, reversed_path, downloaded_language_code2, downloaded_provider, subtitle.score, subtitle.language.forced
        
        if not saved_any:
            logging.debug('BAZARR No subtitles were found for this file: ' + path)
            return None
    
    subliminal.region.backend.sync()
    
    logging.debug('BAZARR Ended searching subtitles for file: ' + path)


def manual_search(path, language, hi, forced, providers, providers_auth, sceneName, title, media_type):
    logging.debug('BAZARR Manually searching subtitles for this file: ' + path)
    
    final_subtitles = []

    initial_hi = True if hi == "True" else False
    if hi == "True":
        hi = "force HI"
    else:
        hi = "force non-HI"
    language_set = set()
    
    if forced == "True":
        providers_auth['podnapisi']['only_foreign'] = True
        providers_auth['subscene']['only_foreign'] = True
        providers_auth['opensubtitles']['only_foreign'] = True
    else:
        providers_auth['podnapisi']['only_foreign'] = False
        providers_auth['subscene']['only_foreign'] = False
        providers_auth['opensubtitles']['only_foreign'] = False
    
    for lang in ast.literal_eval(language):
        lang = alpha3_from_alpha2(lang)
        if lang == 'pob':
            lang_obj = Language('por', 'BR')
            if forced == "True":
                lang_obj = Language.rebuild(lang_obj, forced=True)
        else:
            lang_obj = Language(lang)
            if forced == "True":
                lang_obj = Language.rebuild(lang_obj, forced=True)
        language_set.add(lang_obj)
    
    use_scenename = settings.general.getboolean('use_scenename')
    minimum_score = settings.general.minimum_score
    minimum_score_movie = settings.general.minimum_score_movie
    use_postprocessing = settings.general.getboolean('use_postprocessing')
    postprocessing_cmd = settings.general.postprocessing_cmd
    if providers:
        video = get_video(force_unicode(path), title, sceneName, use_scenename, providers=providers,
                          media_type=media_type)
    else:
        logging.info("BAZARR All providers are throttled")
        return None
    if video:
        min_score, max_score, scores = get_scores(video, media_type, min_score_movie_perc=int(minimum_score_movie),
                                                  min_score_series_perc=int(minimum_score))
        
        try:
            if providers:
                subtitles = list_all_subtitles([video], language_set,
                                               providers=providers,
                                               provider_configs=providers_auth,
                                               throttle_callback=provider_throttle,
                                               language_hook=None)  # fixme
            else:
                subtitles = []
                logging.info("BAZARR All providers are throttled")
                return None
        except Exception as e:
            logging.exception("BAZARR Error trying to get subtitle list from provider for this file: " + path)
        else:
            subtitles_list = []
            
            for s in subtitles[video]:
                try:
                    matches = s.get_matches(video)
                except AttributeError:
                    continue
                
                # skip wrong season/episodes
                if media_type == "series":
                    can_verify_series = True
                    if not s.hash_verifiable and "hash" in matches:
                        can_verify_series = False
                    
                    if can_verify_series and not {"series", "season", "episode"}.issubset(matches):
                        logging.debug(u"BAZARR Skipping %s, because it doesn't match our series/episode", s)
                        continue

                if s.hearing_impaired == initial_hi:
                    matches.add('hearing_impaired')

                score = compute_score(matches, s, video, hearing_impaired=initial_hi)
                not_matched = scores - matches
                s.score = score
                
                subtitles_list.append(
                    dict(score=round((score / max_score * 100), 2),
                         language=str(s.language), hearing_impaired=str(s.hearing_impaired),
                         provider=s.provider_name,
                         subtitle=codecs.encode(pickle.dumps(s.make_picklable()), "base64").decode(),
                         url=s.page_link, matches=list(matches), dont_matches=list(not_matched)))
            
            final_subtitles = sorted(subtitles_list, key=lambda x: x['score'], reverse=True)
            logging.debug('BAZARR ' + str(len(final_subtitles)) + " subtitles have been found for this file: " + path)
            logging.debug('BAZARR Ended searching subtitles for this file: ' + path)
    
    subliminal.region.backend.sync()
    
    return final_subtitles


def manual_download_subtitle(path, language, hi, forced, subtitle, provider, providers_auth, sceneName, title,
                             media_type):
    logging.debug('BAZARR Manually downloading subtitles for this file: ' + path)
    
    if settings.general.getboolean('utf8_encode'):
        os.environ["SZ_KEEP_ENCODING"] = ""
    else:
        os.environ["SZ_KEEP_ENCODING"] = "True"
    
    subtitle = pickle.loads(codecs.decode(subtitle.encode(), "base64"))
    use_scenename = settings.general.getboolean('use_scenename')
    use_postprocessing = settings.general.getboolean('use_postprocessing')
    postprocessing_cmd = settings.general.postprocessing_cmd
    single = settings.general.getboolean('single_language')
    video = get_video(force_unicode(path), title, sceneName, use_scenename, providers={provider},
                      media_type=media_type)
    if video:
        min_score, max_score, scores = get_scores(video, media_type)
        try:
            if provider:
                download_subtitles([subtitle], providers={provider}, provider_configs=providers_auth,
                                   pool_class=provider_pool(), throttle_callback=provider_throttle)
                logging.debug('BAZARR Subtitles file downloaded for this file:' + path)
            else:
                logging.info("BAZARR All providers are throttled")
                return None
        except Exception as e:
            logging.exception('BAZARR Error downloading subtitles for this file ' + path)
            return None
        else:
            if not subtitle.is_valid():
                logging.exception('BAZARR No valid subtitles file found for this file: ' + path)
                return
            logging.debug('BAZARR Subtitles file downloaded for this file:' + path)
            try:
                score = round(subtitle.score / max_score * 100, 2)
                fld = get_target_folder(path)
                chmod = int(settings.general.chmod, 8) if not sys.platform.startswith(
                    'win') and settings.general.getboolean('chmod_enabled') else None
                saved_subtitles = save_subtitles(video.original_path, [subtitle], single=single,
                                                 tags=None,  # fixme
                                                 directory=fld,
                                                 chmod=chmod,
                                                 # formats=("srt", "vtt")
                                                 path_decoder=force_unicode)
            
            except Exception as e:
                logging.exception('BAZARR Error saving subtitles file to disk for this file:' + path)
                return
            else:
                if saved_subtitles:
                    for saved_subtitle in saved_subtitles:
                        downloaded_provider = saved_subtitle.provider_name
                        if saved_subtitle.language == 'pt-BR':
                            downloaded_language_code3 = 'pob'
                        else:
                            downloaded_language_code3 = subtitle.language.alpha3
                        downloaded_language = language_from_alpha3(downloaded_language_code3)
                        downloaded_language_code2 = alpha2_from_alpha3(downloaded_language_code3)
                        downloaded_path = saved_subtitle.storage_path
                        logging.debug('BAZARR Subtitles file saved to disk: ' + downloaded_path)
                        is_forced_string = " forced" if subtitle.language.forced else ""
                        message = downloaded_language + is_forced_string + " subtitles downloaded from " + downloaded_provider + " with a score of " + unicode(
                            score) + "% using manual search."
                        
                        if use_postprocessing is True:
                            command = pp_replace(postprocessing_cmd, path, downloaded_path, downloaded_language,
                                                 downloaded_language_code2, downloaded_language_code3,
                                                 subtitle.language.forced)
                            try:
                                if os.name == 'nt':
                                    codepage = subprocess.Popen("chcp", shell=True, stdout=subprocess.PIPE,
                                                                stderr=subprocess.PIPE)
                                    # wait for the process to terminate
                                    out_codepage, err_codepage = codepage.communicate()
                                    encoding = out_codepage.split(':')[-1].strip()
                                
                                process = subprocess.Popen(command, shell=True, stdout=subprocess.PIPE,
                                                           stderr=subprocess.PIPE)
                                # wait for the process to terminate
                                out, err = process.communicate()
                                
                                if os.name == 'nt':
                                    out = out.decode(encoding)
                            
                            except:
                                if out == "":
                                    logging.error(
                                        'BAZARR Post-processing result for file ' + path + ' : Nothing returned from command execution')
                                else:
                                    logging.error('BAZARR Post-processing result for file ' + path + ' : ' + out)
                            else:
                                if out == "":
                                    logging.info(
                                        'BAZARR Post-processing result for file ' + path + ' : Nothing returned from command execution')
                                else:
                                    logging.info('BAZARR Post-processing result for file ' + path + ' : ' + out)
                        
                        if media_type == 'series':
                            reversed_path = path_replace_reverse(path)
                        else:
                            reversed_path = path_replace_reverse_movie(path)

<<<<<<< HEAD
                        track_event(category=downloaded_provider, action="downloaded", label=downloaded_language)

=======
                        track_event(category=downloaded_provider, action="manually_downloaded", label=downloaded_language)
                        
>>>>>>> b0c68c15
                        return message, reversed_path, downloaded_language_code2, downloaded_provider, subtitle.score, subtitle.language.forced
                else:
                    logging.error(
                        "BAZARR Tried to manually download a subtitles for file: " + path + " but we weren't able to do (probably throttled by " + str(
                            subtitle.provider_name) + ". Please retry later or select a subtitles from another provider.")
                    return None
    
    subliminal.region.backend.sync()
    
    logging.debug('BAZARR Ended manually downloading subtitles for file: ' + path)


def manual_upload_subtitle(path, language, forced, title, scene_name, media_type, subtitle):
    logging.debug('BAZARR Manually uploading subtitles for this file: ' + path)

    single = settings.general.getboolean('single_language')

    chmod = int(settings.general.chmod, 8) if not sys.platform.startswith(
        'win') and settings.general.getboolean('chmod_enabled') else None

    _, ext = os.path.splitext(subtitle.filename)

    language = alpha3_from_alpha2(language)

    if language == 'pob':
        lang_obj = Language('por', 'BR')
    else:
        lang_obj = Language(language)

    if forced:
        lang_obj = Language.rebuild(lang_obj, forced=True)

    subtitle_path = get_subtitle_path(video_path=force_unicode(path),
                                      language=None if single else lang_obj,
                                      extension=ext,
                                      forced_tag=forced)

    subtitle_path = force_unicode(subtitle_path)

    if os.path.exists(subtitle_path):
        os.remove(subtitle_path)

    subtitle.save(subtitle_path)

    if chmod:
        os.chmod(subtitle_path, chmod)

    message = language_from_alpha3(language) + (" forced" if forced else "") + " subtitles manually uploaded."

    if media_type == 'series':
        reversed_path = path_replace_reverse(path)
    else:
        reversed_path = path_replace_reverse_movie(path)

    return message, reversed_path


def series_download_subtitles(no):
    episodes_details_clause = [
        (TableEpisodes.sonarr_series_id == no),
        (TableEpisodes.missing_subtitles != '[]')
    ]
    if settings.sonarr.getboolean('only_monitored'):
        episodes_details_clause.append(
            (TableEpisodes.monitored == 'True')
        )
    
    episodes_details = TableEpisodes.select(
        TableEpisodes.path,
        TableEpisodes.missing_subtitles,
        TableEpisodes.sonarr_episode_id,
        TableEpisodes.scene_name
    ).where(
        reduce(operator.and_, episodes_details_clause)
    )

    series_details = TableShows.select(
        TableShows.hearing_impaired,
        TableShows.title,
        TableShows.forced
    ).where(
        TableShows.sonarr_series_id == no
    ).first()
    
    providers_list = get_providers()
    providers_auth = get_providers_auth()
    
    count_episodes_details = episodes_details.count()
    
    for i, episode in enumerate(episodes_details, 1):
        if providers_list:
            for language in ast.literal_eval(episode.missing_subtitles):
                if language is not None:
                    notifications.write(msg='Searching for series subtitles...', queue='get_subtitle', item=i,
                                        length=count_episodes_details)
                    result = download_subtitle(path_replace(episode.path),
                                               str(alpha3_from_alpha2(language.split(':'))),
                                               series_details.hearing_impaired,
                                               "True" if len(language.split(':')) > 1 else "False",
                                               providers_list,
                                               providers_auth,
                                               str(episode.scene_name),
                                               series_details.title,
                                               'series')
                    if result is not None:
                        message = result[0]
                        path = result[1]
                        forced = result[5]
                        language_code = result[2] + ":forced" if forced else result[2]
                        provider = result[3]
                        score = result[4]
                        store_subtitles(path_replace(episode.path))
                        history_log(1, no, episode.sonarr_episode_id, message, path, language_code, provider, score)
                        send_notifications(no, episode.sonarr_episode_id, message)
        else:
            notifications.write(msg='BAZARR All providers are throttled', queue='get_subtitle', duration='long')
            logging.info("BAZARR All providers are throttled")
            break
    list_missing_subtitles(no)
    
    if count_episodes_details:
        notifications.write(msg='Searching completed. Please reload the page.', type='success', duration='permanent',
                            button='refresh', queue='get_subtitle')


def episode_download_subtitles(no):
    episodes_details_clause = [
        (TableEpisodes.sonarr_series_id == no)
    ]
    if settings.sonarr.getboolean('only_monitored'):
        episodes_details_clause.append(
            (TableEpisodes.monitored == 'True')
        )
    
    episodes_details = TableEpisodes.select(
        TableEpisodes.path,
        TableEpisodes.missing_subtitles,
        TableEpisodes.sonarr_episode_id,
        TableEpisodes.scene_name,
        TableShows.hearing_impaired,
        TableShows.title,
        TableShows.sonarr_series_id,
        TableShows.forced
    ).join_from(
        TableEpisodes, TableShows, JOIN.LEFT_OUTER
    ).where(
        reduce(operator.and_, episodes_details_clause)
    )
    
    providers_list = get_providers()
    providers_auth = get_providers_auth()
    
    for episode in episodes_details:
        if providers_list:
            for language in ast.literal_eval(episode.missing_subtitles):
                if language is not None:
                    notifications.write(msg='Searching for ' + str(
                        language_from_alpha2(language)) + ' subtitles for this episode: ' + path_replace(episode.path),
                                        queue='get_subtitle')
                    result = download_subtitle(path_replace(episode.path),
                                               str(alpha3_from_alpha2(language.split(':')[0])),
                                               episode.hearing_impaired,
                                               "True" if len(language.split(':')) > 1 else "False",
                                               providers_list,
                                               providers_auth,
                                               str(episode.scene_name),
                                               episode.title,
                                               'series')
                    if result is not None:
                        message = result[0]
                        path = result[1]
                        forced = result[5]
                        language_code = result[2] + ":forced" if forced else result[2]
                        provider = result[3]
                        score = result[4]
                        store_subtitles(path_replace(episode.path))
                        history_log(1, episode.sonarr_series_id, episode.sonarr_episode_id, message, path, language_code, provider, score)
                        send_notifications(episode.sonarr_series_id, episode.sonarr_episode_id, message)
                        list_missing_subtitles(episode.sonarr_series_id)
        else:
            notifications.write(msg='BAZARR All providers are throttled', queue='get_subtitle', duration='long')
            logging.info("BAZARR All providers are throttled")
            break


def movies_download_subtitles(no):
    movie = TableMovies.select(
        TableMovies.path,
        TableMovies.missing_subtitles,
        TableMovies.radarr_id,
        TableMovies.scene_name,
        TableMovies.hearing_impaired,
        TableMovies.title,
        TableMovies.forced
    ).where(
        TableMovies.radarr_id == no
    ).first()
    
    providers_list = get_providers()
    providers_auth = get_providers_auth()
    
    count_movie = len(ast.literal_eval(movie.missing_subtitles))
    
    for i, language in enumerate(ast.literal_eval(movie.missing_subtitles), 1):
        if providers_list:
            if language is not None:
                notifications.write(msg='Searching for movies subtitles', queue='get_subtitle', item=i,
                                    length=count_movie)
                result = download_subtitle(path_replace_movie(movie.path),
                                           str(alpha3_from_alpha2(language.split(':')[0])),
                                           movie.hearing_impaired,
                                           "True" if len(language.split(':')) > 1 else "False",
                                           providers_list,
                                           providers_auth,
                                           str(movie.scene_name),
                                           movie.title,
                                           'movie')
                if result is not None:
                    message = result[0]
                    path = result[1]
                    forced = result[5]
                    language_code = result[2] + ":forced" if forced else result[2]
                    provider = result[3]
                    score = result[4]
                    store_subtitles_movie(path_replace_movie(movie.path))
                    history_log_movie(1, no, message, path, language_code, provider, score)
                    send_notifications_movie(no, message)
        else:
            notifications.write(msg='BAZARR All providers are throttled', queue='get_subtitle', duration='long')
            logging.info("BAZARR All providers are throttled")
            break
    list_missing_subtitles_movies(no)
    
    if count_movie:
        notifications.write(msg='Searching completed. Please reload the page.', type='success', duration='permanent',
                            button='refresh', queue='get_subtitle')


def wanted_download_subtitles(path, l, count_episodes):

    episodes_details = TableEpisodes.select(
        TableEpisodes.path,
        TableEpisodes.missing_subtitles,
        TableEpisodes.sonarr_episode_id,
        TableEpisodes.sonarr_series_id,
        TableShows.hearing_impaired,
        TableEpisodes.scene_name,
        TableEpisodes.failed_attempts,
        TableShows.title,
        TableShows.forced
    ).join_from(
        TableEpisodes, TableShows, JOIN.LEFT_OUTER
    ).where(
        (TableEpisodes.path == path_replace_reverse(path)) &
        (TableEpisodes.missing_subtitles != '[]')
    ).objects()
    
    providers_list = get_providers()
    providers_auth = get_providers_auth()
    
    for episode in episodes_details:
        attempt = episode.failed_attempts
        if type(attempt) == unicode:
            attempt = ast.literal_eval(attempt)
        for language in ast.literal_eval(episode.missing_subtitles):
            if attempt is None:
                attempt = []
                attempt.append([language, time.time()])
            else:
                att = zip(*attempt)[0]
                if language not in att:
                    attempt.append([language, time.time()])

            TableEpisodes.update(
                {
                    TableEpisodes.failed_attempts: unicode(attempt)
                }
            ).where(
                TableEpisodes.sonarr_episode_id == episode.sonarr_episode_id
            ).execute()
            
            for i in range(len(attempt)):
                if attempt[i][0] == language:
                    if search_active(attempt[i][1]):
                        notifications.write(msg='Searching for series subtitles...', queue='get_subtitle', item=l,
                                            length=count_episodes)
                        result = download_subtitle(path_replace(episode.path),
                                                   str(alpha3_from_alpha2(language.split(':')[0])),
                                                   episode.hearing_impaired,
                                                   "True" if len(language.split(':')) > 1 else "False",
                                                   providers_list,
                                                   providers_auth,
                                                   str(episode.scene_name),
                                                   episode.title,
                                                   'series')
                        if result is not None:
                            message = result[0]
                            path = result[1]
                            forced = result[5]
                            language_code = result[2] + ":forced" if forced else result[2]
                            provider = result[3]
                            score = result[4]
                            store_subtitles(path_replace(episode.path))
                            list_missing_subtitles(episode.sonarr_series_id.sonarr_series_id)
                            history_log(1, episode.sonarr_series_id.sonarr_series_id, episode.sonarr_episode_id, message, path, language_code, provider, score)
                            send_notifications(episode.sonarr_series_id.sonarr_series_id, episode.sonarr_episode_id, message)
                    else:
                        logging.debug(
                            'BAZARR Search is not active for episode ' + episode.path + ' Language: ' + attempt[i][0])


def wanted_download_subtitles_movie(path, l, count_movies):
    movies_details = TableMovies.select(
        TableMovies.path,
        TableMovies.missing_subtitles,
        TableMovies.radarr_id,
        TableMovies.hearing_impaired,
        TableMovies.scene_name,
        TableMovies.failed_attempts,
        TableMovies.title,
        TableMovies.forced
    ).where(
        (TableMovies.path == path_replace_reverse_movie(path)) &
        (TableMovies.missing_subtitles != '[]')
    )
    
    providers_list = get_providers()
    providers_auth = get_providers_auth()
    
    for movie in movies_details:
        attempt = movie.failed_attempts
        if type(attempt) == unicode:
            attempt = ast.literal_eval(attempt)
        for language in ast.literal_eval(movie.missing_subtitles):
            if attempt is None:
                attempt = []
                attempt.append([language, time.time()])
            else:
                att = zip(*attempt)[0]
                if language not in att:
                    attempt.append([language, time.time()])
            
            TableMovies.update(
                {
                    TableMovies.failed_attempts: unicode(attempt)
                }
            ).where(
                TableMovies.radarr_id == movie.radarr_id
            ).execute()
            
            for i in range(len(attempt)):
                if attempt[i][0] == language:
                    if search_active(attempt[i][1]) is True:
                        notifications.write(msg='Searching for movies subtitles...', queue='get_subtitle', item=l,
                                            length=count_movies)
                        result = download_subtitle(path_replace_movie(movie.path),
                                                   str(alpha3_from_alpha2(language.split(':')[0])),
                                                   movie.hearing_impaired,
                                                   "True" if len(language.split(':')) > 1 else "False",
                                                   providers_list,
                                                   providers_auth,
                                                   str(movie.scene_name),
                                                   movie.title,
                                                   'movie')
                        if result is not None:
                            message = result[0]
                            path = result[1]
                            forced = result[5]
                            language_code = result[2] + ":forced" if forced else result[2]
                            provider = result[3]
                            score = result[4]
                            store_subtitles_movie(path_replace_movie(movie.path))
                            list_missing_subtitles_movies(movie.radarr_id)
                            history_log_movie(1, movie.radarr_id, message, path, language_code, provider, score)
                            send_notifications_movie(movie.radarr_id, message)
                    else:
                        logging.info(
                            'BAZARR Search is not active for movie ' + movie.path + ' Language: ' + attempt[i][0])


def wanted_search_missing_subtitles():
    if settings.general.getboolean('use_sonarr'):
        episodes_clause = [
            (TableEpisodes.missing_subtitles != '[]')
        ]
        if settings.sonarr.getboolean('only_monitored'):
            episodes_clause.append(
                (TableEpisodes.monitored == 'True')
            )

        episodes = TableEpisodes.select(
            fn.path_substitution(TableEpisodes.path).alias('path')
        ).where(
            reduce(operator.and_, episodes_clause)
        )

        count_episodes = episodes.count()
        for i, episode in enumerate(episodes, 1):
            providers = get_providers()
            if providers:
                wanted_download_subtitles(episode.path, i, count_episodes)
            else:
                notifications.write(msg='BAZARR All providers are throttled', queue='get_subtitle', duration='long')
                logging.info("BAZARR All providers are throttled")
                return
    
    if settings.general.getboolean('use_radarr'):
        movies_clause = [
            (TableMovies.missing_subtitles != '[]')
        ]
        if settings.radarr.getboolean('only_monitored'):
            movies_clause.append(
                (TableMovies.monitored == 'True')
            )
        movies = TableMovies.select(
            fn.path_substitution_movie(TableMovies.path).alias('path')
        ).where(
            reduce(operator.and_, movies_clause)
        )

        count_movies = movies.count()
        for i, movie in enumerate(movies, 1):
            providers = get_providers()
            if providers:
                wanted_download_subtitles_movie(movie.path, i, count_movies)
            else:
                notifications.write(msg='BAZARR All providers are throttled', queue='get_subtitle', duration='long')
                logging.info("BAZARR All providers are throttled")
                return
    
    logging.info('BAZARR Finished searching for missing subtitles. Check histories for more information.')
    
    notifications.write(msg='Searching completed. Please reload the page.', type='success', duration='permanent',
                        button='refresh', queue='get_subtitle')


def search_active(timestamp):
    if settings.general.getboolean('adaptive_searching'):
        search_deadline = timedelta(weeks=3)
        search_delta = timedelta(weeks=1)
        aa = datetime.fromtimestamp(float(timestamp))
        attempt_datetime = datetime.strptime(str(aa).split(".")[0], '%Y-%m-%d %H:%M:%S')
        attempt_search_deadline = attempt_datetime + search_deadline
        today = datetime.today()
        attempt_age_in_days = (today.date() - attempt_search_deadline.date()).days
        if today.date() <= attempt_search_deadline.date():
            return True
        elif attempt_age_in_days % search_delta.days == 0:
            return True
        else:
            return False
    else:
        return True


def refine_from_db(path, video):
    if isinstance(video, Episode):
        data = TableEpisodes.select(
            TableShows.title.alias('seriesTitle'),
            TableEpisodes.season,
            TableEpisodes.episode,
            TableEpisodes.title.alias('episodeTitle'),
            TableShows.year,
            TableShows.tvdb_id,
            TableShows.alternate_titles,
            TableEpisodes.format,
            TableEpisodes.resolution,
            TableEpisodes.video_codec,
            TableEpisodes.audio_codec,
            TableEpisodes.path
        ).join_from(
            TableEpisodes, TableShows, JOIN.LEFT_OUTER
        ).where(
            TableEpisodes.path == path_replace_reverse(path)
        ).objects().first()

        if data:
            video.series, year, country = series_re.match(data.seriesTitle).groups()
            video.season = int(data.season)
            video.episode = int(data.episode)
            video.title = data.episodeTitle
            if data.year:
                if int(data.year) > 0: video.year = int(data.year)
            video.series_tvdb_id = int(data.tvdb_id)
            video.alternative_series = ast.literal_eval(data.alternate_titles)
            if not video.format:
                video.format = str(data.format)
            if not video.resolution:
                video.resolution = str(data.resolution)
            if not video.video_codec:
                if data.video_codec: video.video_codec = data.video_codec
            if not video.audio_codec:
                if data.audio_codec: video.audio_codec = data.audio_codec
    elif isinstance(video, Movie):
        data = TableMovies.select(
            TableMovies.title,
            TableMovies.year,
            TableMovies.alternative_titles,
            TableMovies.format,
            TableMovies.resolution,
            TableMovies.video_codec,
            TableMovies.audio_codec,
            TableMovies.imdb_id
        ).where(
            TableMovies.path == unicode(path_replace_reverse_movie(path))
        ).first()

        if data:
            video.title = re.sub(r'(\(\d\d\d\d\))', '', data.title)
            if data.year:
                if int(data.year) > 0: video.year = int(data.year)
            if data.imdb_id: video.imdb_id = data.imdb_id
            video.alternative_titles = ast.literal_eval(data.alternative_titles)
            if not video.format:
                if data.format: video.format = data.format
            if not video.resolution:
                if data.resolution: video.resolution = data.resolution
            if not video.video_codec:
                if data.video_codec: video.video_codec = data.video_codec
            if not video.audio_codec:
                if data.audio_codec: video.audio_codec = data.audio_codec
    
    return video


def refine_from_ffprobe(path, video):
    exe = get_binary('ffprobe')
    if not exe:
        logging.debug('BAZARR FFprobe not found!')
        return
    else:
        logging.debug('BAZARR FFprobe used is %s', exe)
    
    parser = VideoFileParser(ffprobe=exe, includeMissing=True, rawMode=False)
    data = parser.parseFfprobe(path)

    logging.debug('FFprobe found: %s', data)

    if 'videos' not in data:
        logging.debug('BAZARR FFprobe was unable to find video tracks in the file!')
    else:
        if 'resolution' in data['videos'][0]:
            if not video.resolution:
                if data['videos'][0]['resolution'][0] >= 3200:
                    video.resolution = "2160p"
                elif data['videos'][0]['resolution'][0] >= 1800:
                    video.resolution = "1080p"
                elif data['videos'][0]['resolution'][0] >= 1200:
                    video.resolution = "720p"
                elif data['videos'][0]['resolution'][0] >= 0:
                    video.resolution = "480p"
        if 'codec' in data['videos'][0]:
            if not video.video_codec:
                video.video_codec = data['videos'][0]['codec']
        if 'framerate' in data['videos'][0]:
            if not video.fps:
                video.fps = data['videos'][0]['framerate']

    if 'audios' not in data:
        logging.debug('BAZARR FFprobe was unable to find audio tracks in the file!')
    else:
        if 'codec' in data['audios'][0]:
            if not video.audio_codec:
                video.audio_codec = data['audios'][0]['codec'].upper()


def upgrade_subtitles():
    days_to_upgrade_subs = settings.general.days_to_upgrade_subs
    minimum_timestamp = ((datetime.now() - timedelta(days=int(days_to_upgrade_subs))) -
                         datetime(1970, 1, 1)).total_seconds()

    if settings.general.getboolean('upgrade_manual'):
        query_actions = [1, 2, 3]
    else:
        query_actions = [1, 3]

    episodes_details_clause = [
            (TableHistory.action.in_(query_actions)) &
            (TableHistory.score.is_null(False))
    ]

    if settings.sonarr.getboolean('only_monitored'):
        episodes_details_clause.append(
            (TableEpisodes.monitored == 'True')
        )

    movies_details_clause = [
        (TableHistoryMovie.action.in_(query_actions)) &
        (TableHistoryMovie.score.is_null(False))
    ]

    if settings.radarr.getboolean('only_monitored'):
        movies_details_clause.append(
            (TableMovies.monitored == 'True')
        )


    if settings.general.getboolean('use_sonarr'):
        upgradable_episodes = TableHistory.select(
            TableHistory.video_path,
            TableHistory.language,
            TableHistory.score,
            TableShows.hearing_impaired,
            TableEpisodes.scene_name,
            TableEpisodes.title,
            TableEpisodes.sonarr_series_id,
            TableEpisodes.sonarr_episode_id,
            fn.MAX(TableHistory.timestamp).alias('timestamp'),
            TableShows.languages,
            TableShows.forced
        ).join_from(
            TableHistory, TableShows, JOIN.LEFT_OUTER
        ).join_from(
            TableHistory, TableEpisodes, JOIN.LEFT_OUTER
        ).where(
            reduce(operator.and_, episodes_details_clause)
        ).group_by(
            TableHistory.video_path,
            TableHistory.language
        ).objects()

        upgradable_episodes_not_perfect = []
        for upgradable_episode in upgradable_episodes.dicts():
            if upgradable_episode['timestamp'] > minimum_timestamp:
                try:
                    int(upgradable_episode['score'])
                except ValueError:
                    pass
                else:
                    if int(upgradable_episode['score']) < 360:
                        upgradable_episodes_not_perfect.append(upgradable_episode)

        episodes_to_upgrade = []
        for episode in upgradable_episodes_not_perfect:
            if os.path.exists(path_replace(episode['video_path'])) and int(episode['score']) < 357:
                episodes_to_upgrade.append(episode)

    if settings.general.getboolean('use_radarr'):
        upgradable_movies = TableHistoryMovie.select(
            TableHistoryMovie.video_path,
            TableHistoryMovie.language,
            TableHistoryMovie.score,
            TableMovies.hearing_impaired,
            TableMovies.scene_name,
            TableMovies.title,
            TableMovies.radarr_id,
            fn.MAX(TableHistoryMovie.timestamp).alias('timestamp'),
            TableMovies.languages,
            TableMovies.forced
        ).join_from(
            TableHistoryMovie, TableMovies, JOIN.LEFT_OUTER
        ).where(
            reduce(operator.and_, movies_details_clause)
        ).group_by(
            TableHistoryMovie.video_path,
            TableHistoryMovie.language
        ).objects()

        upgradable_movies_not_perfect = []
        for upgradable_movie in upgradable_movies.dicts():
            if upgradable_movie['timestamp'] > minimum_timestamp:
                try:
                    int(upgradable_movie['score'])
                except ValueError:
                    pass
                else:
                    if int(upgradable_movie['score']) < 360:
                        upgradable_movies_not_perfect.append(upgradable_movie)

        movies_to_upgrade = []
        for movie in upgradable_movies_not_perfect:
            if os.path.exists(path_replace_movie(movie['video_path'])) and int(movie['score']) < 117:
                movies_to_upgrade.append(movie)
    
    providers_list = get_providers()
    providers_auth = get_providers_auth()
    
    count_episode_to_upgrade = len(episodes_to_upgrade)
    count_movie_to_upgrade = len(movies_to_upgrade)
    
    if settings.general.getboolean('use_sonarr'):
        for i, episode in enumerate(episodes_to_upgrade, 1):
            providers = get_providers()
            if not providers:
                notifications.write(msg='BAZARR All providers are throttled', queue='get_subtitle', duration='long')
                logging.info("BAZARR All providers are throttled")
                return
            if episode['languages'] != "None":
                desired_languages = ast.literal_eval(str(episode['languages']))
                if episode['forced'] == "True":
                    forced_languages = [l + ":forced" for l in desired_languages]
                elif episode['forced'] == "Both":
                    forced_languages = [l + ":forced" for l in desired_languages] + desired_languages
                else:
                    forced_languages = desired_languages
                
                if episode['language'] in forced_languages:
                    notifications.write(msg='Upgrading series subtitles...',
                                        queue='upgrade_subtitle', item=i, length=count_episode_to_upgrade)
                    
                    if episode['language'].endswith('forced'):
                        language = episode['language'].split(':')[0]
                        is_forced = "True"
                    else:
                        language = episode['language']
                        is_forced = "False"
                    
                    result = download_subtitle(path_replace(episode['video_path']),
                                               str(alpha3_from_alpha2(language)),
                                               episode['hearing_impaired'],
                                               is_forced,
                                               providers_list,
                                               providers_auth,
                                               str(episode['scene_name']),
                                               episode['title'],
                                               'series',
                                               forced_minimum_score=int(episode['score']),
                                               is_upgrade=True)
                    if result is not None:
                        message = result[0]
                        path = result[1]
                        forced = result[5]
                        language_code = result[2] + ":forced" if forced else result[2]
                        provider = result[3]
                        score = result[4]
                        store_subtitles(path_replace(episode['video_path']))
                        history_log(3, episode['sonarr_series_id'], episode['sonarr_episode_id'], message, path, language_code, provider, score)
                        send_notifications(episode['sonarr_series_id'], episode['sonarr_episode_id'], message)
    
    if settings.general.getboolean('use_radarr'):
        for i, movie in enumerate(movies_to_upgrade, 1):
            providers = get_providers()
            if not providers:
                notifications.write(msg='BAZARR All providers are throttled', queue='get_subtitle', duration='long')
                logging.info("BAZARR All providers are throttled")
                return
            if movie['languages'] != "None":
                desired_languages = ast.literal_eval(str(movie['languages']))
                if movie['forced'] == "True":
                    forced_languages = [l + ":forced" for l in desired_languages]
                elif movie['forced'] == "Both":
                    forced_languages = [l + ":forced" for l in desired_languages] + desired_languages
                else:
                    forced_languages = desired_languages
                
                if movie['language'] in forced_languages:
                    notifications.write(msg='Upgrading movie subtitles...',
                                        queue='upgrade_subtitle', item=i, length=count_movie_to_upgrade)
                    
                    if movie['language'].endswith('forced'):
                        language = movie['language'].split(':')[0]
                        is_forced = "True"
                    else:
                        language = movie['language']
                        is_forced = "False"
                    
                    result = download_subtitle(path_replace_movie(movie['video_path']),
                                               str(alpha3_from_alpha2(language)),
                                               movie['hearing_impaired'],
                                               is_forced,
                                               providers_list,
                                               providers_auth,
                                               str(movie['scene_name']),
                                               movie['title'],
                                               'movie',
                                               forced_minimum_score=int(movie['score']),
                                               is_upgrade=True)
                    if result is not None:
                        message = result[0]
                        path = result[1]
                        forced = result[5]
                        language_code = result[2] + ":forced" if forced else result[2]
                        provider = result[3]
                        score = result[4]
                        store_subtitles_movie(path_replace_movie(movie['video_path']))
                        history_log_movie(3, movie['radarr_id'], message, path, language_code, provider, score)
                        send_notifications_movie(movie['radarr_id'], message)<|MERGE_RESOLUTION|>--- conflicted
+++ resolved
@@ -485,13 +485,8 @@
                         else:
                             reversed_path = path_replace_reverse_movie(path)
 
-<<<<<<< HEAD
-                        track_event(category=downloaded_provider, action="downloaded", label=downloaded_language)
-
-=======
                         track_event(category=downloaded_provider, action="manually_downloaded", label=downloaded_language)
                         
->>>>>>> b0c68c15
                         return message, reversed_path, downloaded_language_code2, downloaded_provider, subtitle.score, subtitle.language.forced
                 else:
                     logging.error(
