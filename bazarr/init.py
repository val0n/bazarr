--- conflicted
+++ resolved
@@ -13,18 +13,11 @@
 from config import settings, configure_captcha_func
 from get_args import args
 from logger import configure_logging
-
-<<<<<<< HEAD
-=======
-from dogpile.cache.region import register_backend as register_cache_backend
-import subliminal
-import datetime
 import time
 
 # set start time global variable as epoch
 global startTime
 startTime = time.time()
->>>>>>> 204a1c3f
 
 def init():
     # set subliminal_patch user agent
