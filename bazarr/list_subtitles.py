# coding=utf-8

from __future__ import absolute_import
import gc
import os
import babelfish
import logging
import ast
import langdetect
import subliminal
import subliminal_patch
import operator
from subliminal import core
from subliminal_patch import search_external_subtitles
from bs4 import UnicodeDammit
from itertools import islice
from database import TableShows, TableEpisodes, TableMovies
from peewee import fn, JOIN
from functools import reduce

from get_args import args
from get_languages import alpha2_from_alpha3, get_language_set
from config import settings
from helper import path_replace, path_replace_movie, path_replace_reverse, \
    path_replace_reverse_movie, get_subtitle_destination_folder

from queueconfig import notifications
from embedded_subs_reader import embedded_subs_reader
import six

gc.enable()


def store_subtitles(original_path, reversed_path):
    logging.debug('BAZARR started subtitles indexing for this file: ' + reversed_path)
    actual_subtitles = []
    if os.path.exists(reversed_path):
        if settings.general.getboolean('use_embedded_subs'):
            logging.debug("BAZARR is trying to index embedded subtitles.")
            try:
                subtitle_languages = embedded_subs_reader.list_languages(reversed_path)
                for subtitle_language, subtitle_forced, subtitle_codec in subtitle_languages:
                    try:
                        if settings.general.getboolean("ignore_pgs_subs") and subtitle_codec == "hdmv_pgs_subtitle":
                            logging.debug("BAZARR skipping pgs sub for language: " + str(alpha2_from_alpha3(subtitle_language)))
                            continue

                        if alpha2_from_alpha3(subtitle_language) is not None:
                            lang = str(alpha2_from_alpha3(subtitle_language))
                            if subtitle_forced:
                                lang = lang + ":forced"
                            logging.debug("BAZARR embedded subtitles detected: " + lang)
                            actual_subtitles.append([lang, None])
                    except:
                        logging.debug("BAZARR unable to index this unrecognized language: " + subtitle_language)
                        pass
            except Exception as e:
                logging.exception(
                    "BAZARR error when trying to analyze this %s file: %s" % (os.path.splitext(reversed_path)[1], reversed_path))
                pass

        brazilian_portuguese = [".pt-br", ".pob", "pb"]
        brazilian_portuguese_forced = [".pt-br.forced", ".pob.forced", "pb.forced"]
        try:
            dest_folder = get_subtitle_destination_folder()
            subliminal_patch.core.CUSTOM_PATHS = [dest_folder] if dest_folder else []
            subtitles = search_external_subtitles(reversed_path, languages=get_language_set(),
                                                  only_one=settings.general.getboolean('single_language'))
        except Exception as e:
            logging.exception("BAZARR unable to index external subtitles.")
            pass
        else:
            for subtitle, language in six.iteritems(subtitles):
                subtitle_path = get_external_subtitles_path(reversed_path, subtitle)
                if str(os.path.splitext(subtitle)[0]).lower().endswith(tuple(brazilian_portuguese)):
                    logging.debug("BAZARR external subtitles detected: " + "pb")
                    actual_subtitles.append(
                        [str("pb"), original_path])
                elif str(os.path.splitext(subtitle)[0]).lower().endswith(tuple(brazilian_portuguese_forced)):
                    logging.debug("BAZARR external subtitles detected: " + "pb:forced")
                    actual_subtitles.append(
                        [str("pb:forced"), original_path])

                elif str(language) != 'und':
                    logging.debug("BAZARR external subtitles detected: " + str(language))
                    actual_subtitles.append(
                        [str(language), original_path])
                else:
                    if os.path.splitext(subtitle)[1] != ".sub":
                        logging.debug("BAZARR falling back to file content analysis to detect language.")
                        with open(os.path.join(os.path.dirname(reversed_path), subtitle), 'r') as f:
                            text = list(islice(f, 100))
                            text = ' '.join(text)
                            encoding = UnicodeDammit(text)
                            try:
                                text = text.decode(encoding.original_encoding)
                                detected_language = langdetect.detect(text)
                            except Exception as e:
                                logging.exception(
                                    'BAZARR Error trying to detect language for this subtitles file: ' +
                                    os.path.join(os.path.dirname(reversed_path), subtitle) +
                                    ' You should try to delete this subtitles file manually and ask Bazarr to download it again.')
                            else:
                                if len(detected_language) > 0:
                                    logging.debug(
                                        "BAZARR external subtitles detected and analysis guessed this language: " + str(
                                            detected_language))
                                    actual_subtitles.append([str(detected_language), path_replace_reverse(
                                        os.path.join(os.path.dirname(reversed_path), subtitle))])

        update_count = TableEpisodes.update(
            {
                TableEpisodes.subtitles: str(actual_subtitles)
            }
        ).where(
            TableEpisodes.path == original_path
        ).execute()
        if update_count > 0:
            logging.debug("BAZARR storing those languages to DB: " + str(actual_subtitles))
        else:
            logging.debug("BAZARR haven't been able to update existing subtitles to DB : " + str(actual_subtitles))
    else:
        logging.debug("BAZARR this file doesn't seems to exist or isn't accessible.")
    
<<<<<<< HEAD
    logging.debug('BAZARR ended subtitles indexing for this file: ' + reversed_path)
    
=======
    logging.debug('BAZARR ended subtitles indexing for this file: ' + file)

    episode = TableEpisodes.select(
        TableEpisodes.sonarr_episode_id
    ).where(
        TableEpisodes.path == path_replace_reverse(file)
    ).first()

    list_missing_subtitles(epno=episode.sonarr_episode_id)

>>>>>>> e4523948
    return actual_subtitles


def store_subtitles_movie(original_path, reversed_path):
    logging.debug('BAZARR started subtitles indexing for this file: ' + reversed_path)
    actual_subtitles = []
    if os.path.exists(reversed_path):
        if settings.general.getboolean('use_embedded_subs'):
            logging.debug("BAZARR is trying to index embedded subtitles.")
            try:
                subtitle_languages = embedded_subs_reader.list_languages(reversed_path)
                for subtitle_language, subtitle_forced, subtitle_codec in subtitle_languages:
                    try:
                        if settings.general.getboolean("ignore_pgs_subs") and subtitle_codec == "hdmv_pgs_subtitle":
                            logging.debug("BAZARR skipping pgs sub for language: " + str(alpha2_from_alpha3(subtitle_language)))
                            continue

                        if alpha2_from_alpha3(subtitle_language) is not None:
                            lang = str(alpha2_from_alpha3(subtitle_language))
                            if subtitle_forced:
                                lang = lang + ':forced'
                            logging.debug("BAZARR embedded subtitles detected: " + lang)
                            actual_subtitles.append([lang, None])
                    except:
                        logging.debug("BAZARR unable to index this unrecognized language: " + subtitle_language)
                        pass
            except Exception as e:
                logging.exception(
                    "BAZARR error when trying to analyze this %s file: %s" % (os.path.splitext(reversed_path)[1], reversed_path))
                pass
        
        dest_folder = get_subtitle_destination_folder() or ''
        subliminal_patch.core.CUSTOM_PATHS = [dest_folder] if dest_folder else []
        brazilian_portuguese = [".pt-br", ".pob", "pb"]
        brazilian_portuguese_forced = [".pt-br.forced", ".pob.forced", "pb.forced"]
        try:
            subtitles = search_external_subtitles(reversed_path, languages=get_language_set(),
                                                  only_one=settings.general.getboolean('single_language'))
        except Exception as e:
            logging.exception("BAZARR unable to index external subtitles.")
            pass
        else:
            for subtitle, language in six.iteritems(subtitles):
                if str(os.path.splitext(subtitle)[0]).lower().endswith(tuple(brazilian_portuguese)):
                    logging.debug("BAZARR external subtitles detected: " + "pb")
                    actual_subtitles.append(
                        [str("pb"),
                         path_replace_reverse_movie(os.path.join(os.path.dirname(reversed_path), dest_folder, subtitle))]
                    )
                elif str(os.path.splitext(subtitle)[0]).lower().endswith(tuple(brazilian_portuguese_forced)):
                    logging.debug("BAZARR external subtitles detected: " + "pb:forced")
                    actual_subtitles.append(
                        [str("pb:forced"),
                        path_replace_reverse_movie(os.path.join(os.path.dirname(reversed_path), dest_folder, subtitle))]
                    )
                elif str(language) != 'und':
                    logging.debug("BAZARR external subtitles detected: " + str(language))
                    actual_subtitles.append(
                        [str(language),
                         path_replace_reverse_movie(os.path.join(os.path.dirname(reversed_path), dest_folder, subtitle))]
                    )
                else:
                    if os.path.splitext(subtitle)[1] != ".sub":
                        logging.debug("BAZARR falling back to file content analysis to detect language.")
                        with open(os.path.join(os.path.dirname(reversed_path), dest_folder, subtitle), 'r') as f:
                            text = list(islice(f, 100))
                            text = ' '.join(text)
                            encoding = UnicodeDammit(text)
                            try:
                                text = text.decode(encoding.original_encoding)
                                detected_language = langdetect.detect(text)
                            except Exception as e:
                                logging.exception(
                                    'BAZARR Error trying to detect language for this subtitles file: ' +
                                    os.path.join(os.path.dirname(reversed_path), subtitle) +
                                    ' You should try to delete this subtitles file manually and ask Bazarr to download it again.')
                            else:
                                if len(detected_language) > 0:
                                    logging.debug(
                                        "BAZARR external subtitles detected and analysis guessed this language: " + str(
                                            detected_language))
                                    actual_subtitles.append([str(detected_language), path_replace_reverse_movie(
                                        os.path.join(os.path.dirname(reversed_path), dest_folder, subtitle))])
        
        update_count = TableMovies.update(
            {
                TableMovies.subtitles: str(actual_subtitles)
            }
        ).where(
            TableMovies.path == original_path
        ).execute()
        if update_count > 0:
            logging.debug("BAZARR storing those languages to DB: " + str(actual_subtitles))
        else:
            logging.debug("BAZARR haven't been able to update existing subtitles to DB : " + str(actual_subtitles))
    else:
        logging.debug("BAZARR this file doesn't seems to exist or isn't accessible.")
    
<<<<<<< HEAD
    logging.debug('BAZARR ended subtitles indexing for this file: ' + reversed_path)
    
    return actual_subtitles


def list_missing_subtitles(no=None):
    episodes_subtitles_clause = [(TableShows.sonarr_series_id.is_null(False))]
    if no is not None:
        episodes_subtitles_clause.append((TableShows.sonarr_series_id ** no))

=======
    logging.debug('BAZARR ended subtitles indexing for this file: ' + file)

    movie = TableMovies.select(
        TableMovies.radarr_id
    ).where(
        TableMovies.path == path_replace_reverse_movie(file)
    ).first()

    list_missing_subtitles_movies(no=movie.radarr_id)

    return actual_subtitles


def list_missing_subtitles(no=None, epno=None):
    episodes_subtitles_clause = (TableShows.sonarr_series_id.is_null(False))
    if no is not None:
        episodes_subtitles_clause = (TableShows.sonarr_series_id == no)
    elif epno is not None:
        episodes_subtitles_clause = (TableEpisodes.sonarr_episode_id == epno)
>>>>>>> e4523948
    episodes_subtitles = TableEpisodes.select(
        TableShows.sonarr_series_id,
        TableEpisodes.sonarr_episode_id,
        TableEpisodes.subtitles,
        TableShows.languages,
        TableShows.forced
    ).join_from(
        TableEpisodes, TableShows, JOIN.LEFT_OUTER
    ).where(
        reduce(operator.and_, episodes_subtitles_clause)
    ).objects()

    missing_subtitles_global = []
    use_embedded_subs = settings.general.getboolean('use_embedded_subs')
    for episode_subtitles in episodes_subtitles:
        actual_subtitles_temp = []
        desired_subtitles_temp = []
        actual_subtitles = []
        desired_subtitles = []
        missing_subtitles = []
        if episode_subtitles.subtitles is not None:
            if use_embedded_subs:
                actual_subtitles = ast.literal_eval(episode_subtitles.subtitles)
            else:
                actual_subtitles_temp = ast.literal_eval(episode_subtitles.subtitles)
                for subtitle in actual_subtitles_temp:
                    if subtitle[1] is not None:
                        actual_subtitles.append(subtitle)
        if episode_subtitles.languages is not None:
            desired_subtitles = ast.literal_eval(episode_subtitles.languages)
            if episode_subtitles.forced == "True" and desired_subtitles is not None:
                for i, desired_subtitle in enumerate(desired_subtitles):
                    desired_subtitles[i] = desired_subtitle + ":forced"
            elif episode_subtitles.forced == "Both" and desired_subtitles is not None:
                for desired_subtitle in desired_subtitles:
                    desired_subtitles_temp.append(desired_subtitle)
                    desired_subtitles_temp.append(desired_subtitle + ":forced")
                desired_subtitles = desired_subtitles_temp
        actual_subtitles_list = []
        if desired_subtitles is None:
            missing_subtitles_global.append(tuple(['[]', episode_subtitles.sonarr_episode_id]))
        else:
            for item in actual_subtitles:
                if item[0] == "pt-BR":
                    actual_subtitles_list.append("pb")
                elif item[0] == "pt-BR:forced":
                    actual_subtitles_list.append("pb:forced")
                else:
                    actual_subtitles_list.append(item[0])
            missing_subtitles = list(set(desired_subtitles) - set(actual_subtitles_list))
            missing_subtitles_global.append(tuple([str(missing_subtitles), episode_subtitles.sonarr_episode_id]))

    for missing_subtitles_item in missing_subtitles_global:
        TableEpisodes.update(
            {
                TableEpisodes.missing_subtitles: missing_subtitles_item[0]
            }
        ).where(
            TableEpisodes.sonarr_episode_id == missing_subtitles_item[1]
        ).execute()


def list_missing_subtitles_movies(no=None):
<<<<<<< HEAD
    movies_subtitles_clause = [(TableMovies.radarr_id.is_null(False))]
    if no is not None:
        movies_subtitles_clause.append((TableMovies.radarr_id == no))
=======
    movies_subtitles_clause = (TableMovies.radarr_id.is_null(False))
    if no is not None:
        movies_subtitles_clause = (TableMovies.radarr_id == no)
>>>>>>> e4523948

    movies_subtitles = TableMovies.select(
        TableMovies.radarr_id,
        TableMovies.subtitles,
        TableMovies.languages,
        TableMovies.forced
    ).where(
        reduce(operator.and_, movies_subtitles_clause)
    )
    
    missing_subtitles_global = []
    use_embedded_subs = settings.general.getboolean('use_embedded_subs')
    for movie_subtitles in movies_subtitles:
        actual_subtitles_temp = []
        desired_subtitles_temp = []
        actual_subtitles = []
        desired_subtitles = []
        missing_subtitles = []
        if movie_subtitles.subtitles is not None:
            if use_embedded_subs:
                actual_subtitles = ast.literal_eval(movie_subtitles.subtitles)
            else:
                actual_subtitles_temp = ast.literal_eval(movie_subtitles.subtitles)
                for subtitle in actual_subtitles_temp:
                    if subtitle[1] is not None:
                        actual_subtitles.append(subtitle)
        if movie_subtitles.languages is not None:
            desired_subtitles = ast.literal_eval(movie_subtitles.languages)
            if movie_subtitles.forced == "True" and desired_subtitles is not None:
                for i, desired_subtitle in enumerate(desired_subtitles):
                    desired_subtitles[i] = desired_subtitle + ":forced"
            elif movie_subtitles.forced == "Both" and desired_subtitles is not None:
                for desired_subtitle in desired_subtitles:
                    desired_subtitles_temp.append(desired_subtitle)
                    desired_subtitles_temp.append(desired_subtitle + ":forced")
                desired_subtitles = desired_subtitles_temp
        actual_subtitles_list = []
        if desired_subtitles is None:
            missing_subtitles_global.append(tuple(['[]', movie_subtitles.radarr_id]))
        else:
            for item in actual_subtitles:
                if item[0] == "pt-BR":
                    actual_subtitles_list.append("pb")
                elif item[0] == "pt-BR:forced":
                    actual_subtitles_list.append("pb:forced")
                else:
                    actual_subtitles_list.append(item[0])
            missing_subtitles = list(set(desired_subtitles) - set(actual_subtitles_list))
            missing_subtitles_global.append(tuple([str(missing_subtitles), movie_subtitles.radarr_id]))
    
    for missing_subtitles_item in missing_subtitles_global:
        TableMovies.update(
            {
                TableMovies.missing_subtitles: missing_subtitles_item[0]
            }
        ).where(
            TableMovies.radarr_id == missing_subtitles_item[1]
        ).execute()


def series_full_scan_subtitles():
    episodes = TableEpisodes.select(
        TableEpisodes.path
    )
    count_episodes = episodes.count()
    
    for i, episode in enumerate(episodes, 1):
        notifications.write(msg='Updating all episodes subtitles from disk...',
                            queue='list_subtitles_series', item=i, length=count_episodes)
        store_subtitles(episode.path, path_replace(episode.path))
    
    gc.collect()


def movies_full_scan_subtitles():
    movies = TableMovies.select(
        TableMovies.path
    )
    count_movies = movies.count()
    
    for i, movie in enumerate(movies, 1):
        notifications.write(msg='Updating all movies subtitles from disk...',
                            queue='list_subtitles_movies', item=i, length=count_movies)
        store_subtitles_movie(movie.path, path_replace_movie(movie.path))
    
    gc.collect()


def series_scan_subtitles(no):
    episodes = TableEpisodes.select(
        TableEpisodes.path
    ).where(
        TableEpisodes.sonarr_series_id == no
    )
    
    for episode in episodes:
<<<<<<< HEAD
        store_subtitles(episode.path, path_replace(episode.path))
    
    list_missing_subtitles(no)
=======
        store_subtitles(path_replace(episode.path))
>>>>>>> e4523948


def movies_scan_subtitles(no):
    movies = TableMovies.select(
        TableMovies.path
    ).where(
        TableMovies.radarr_id == no
    )
    
    for movie in movies:
<<<<<<< HEAD
        store_subtitles_movie(movie.path, path_replace_movie(movie.path))
    
    list_missing_subtitles_movies(no)
=======
        store_subtitles_movie(path_replace_movie(movie.path))
>>>>>>> e4523948


def get_external_subtitles_path(file, subtitle):
    fld = os.path.dirname(file)
    
    if settings.general.subfolder == "current":
        path = os.path.join(fld, subtitle)
    elif settings.general.subfolder == "absolute":
        custom_fld = settings.general.subfolder_custom
        if os.path.exists(os.path.join(fld, subtitle)):
            path = os.path.join(fld, subtitle)
        elif os.path.exists(os.path.join(custom_fld, subtitle)):
            path = os.path.join(custom_fld, subtitle)
        else:
            path = None
    elif settings.general.subfolder == "relative":
        custom_fld = os.path.join(fld, settings.general.subfolder_custom)
        if os.path.exists(os.path.join(fld, subtitle)):
            path = os.path.join(fld, subtitle)
        elif os.path.exists(os.path.join(custom_fld, subtitle)):
            path = os.path.join(custom_fld, subtitle)
        else:
            path = None
    else:
        path = None
    
    return path<|MERGE_RESOLUTION|>--- conflicted
+++ resolved
@@ -122,11 +122,7 @@
     else:
         logging.debug("BAZARR this file doesn't seems to exist or isn't accessible.")
     
-<<<<<<< HEAD
     logging.debug('BAZARR ended subtitles indexing for this file: ' + reversed_path)
-    
-=======
-    logging.debug('BAZARR ended subtitles indexing for this file: ' + file)
 
     episode = TableEpisodes.select(
         TableEpisodes.sonarr_episode_id
@@ -136,7 +132,6 @@
 
     list_missing_subtitles(epno=episode.sonarr_episode_id)
 
->>>>>>> e4523948
     return actual_subtitles
 
 
@@ -235,19 +230,7 @@
     else:
         logging.debug("BAZARR this file doesn't seems to exist or isn't accessible.")
     
-<<<<<<< HEAD
     logging.debug('BAZARR ended subtitles indexing for this file: ' + reversed_path)
-    
-    return actual_subtitles
-
-
-def list_missing_subtitles(no=None):
-    episodes_subtitles_clause = [(TableShows.sonarr_series_id.is_null(False))]
-    if no is not None:
-        episodes_subtitles_clause.append((TableShows.sonarr_series_id ** no))
-
-=======
-    logging.debug('BAZARR ended subtitles indexing for this file: ' + file)
 
     movie = TableMovies.select(
         TableMovies.radarr_id
@@ -266,7 +249,6 @@
         episodes_subtitles_clause = (TableShows.sonarr_series_id == no)
     elif epno is not None:
         episodes_subtitles_clause = (TableEpisodes.sonarr_episode_id == epno)
->>>>>>> e4523948
     episodes_subtitles = TableEpisodes.select(
         TableShows.sonarr_series_id,
         TableEpisodes.sonarr_episode_id,
@@ -330,15 +312,9 @@
 
 
 def list_missing_subtitles_movies(no=None):
-<<<<<<< HEAD
-    movies_subtitles_clause = [(TableMovies.radarr_id.is_null(False))]
-    if no is not None:
-        movies_subtitles_clause.append((TableMovies.radarr_id == no))
-=======
     movies_subtitles_clause = (TableMovies.radarr_id.is_null(False))
     if no is not None:
         movies_subtitles_clause = (TableMovies.radarr_id == no)
->>>>>>> e4523948
 
     movies_subtitles = TableMovies.select(
         TableMovies.radarr_id,
@@ -435,13 +411,7 @@
     )
     
     for episode in episodes:
-<<<<<<< HEAD
         store_subtitles(episode.path, path_replace(episode.path))
-    
-    list_missing_subtitles(no)
-=======
-        store_subtitles(path_replace(episode.path))
->>>>>>> e4523948
 
 
 def movies_scan_subtitles(no):
@@ -452,13 +422,7 @@
     )
     
     for movie in movies:
-<<<<<<< HEAD
         store_subtitles_movie(movie.path, path_replace_movie(movie.path))
-    
-    list_missing_subtitles_movies(no)
-=======
-        store_subtitles_movie(path_replace_movie(movie.path))
->>>>>>> e4523948
 
 
 def get_external_subtitles_path(file, subtitle):
