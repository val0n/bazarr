--- conflicted
+++ resolved
@@ -45,15 +45,12 @@
 from scheduler import Scheduler
 from check_update import check_and_apply_update
 from subliminal_patch.extensions import provider_registry as provider_manager
-<<<<<<< HEAD
+from subliminal_patch.core import SUBTITLE_EXTENSIONS
+from subliminal.cache import region
 from functools import wraps
 
 from app import create_app, socketio
 app = create_app()
-=======
-from subliminal_patch.core import SUBTITLE_EXTENSIONS
-from subliminal.cache import region
->>>>>>> ea792a09
 
 from api import api_bp
 app.register_blueprint(api_bp)
@@ -366,498 +363,10 @@
     return render_template('settingsnotifications.html')
 
 
-<<<<<<< HEAD
 @app.route('/settings/scheduler/')
 @login_required
 def settingsscheduler():
     return render_template('settingsscheduler.html')
-=======
-    if settings.radarr.getboolean('only_monitored'):
-        monitored_only_query_string = " AND monitored='True'"
-    else:
-        monitored_only_query_string = ''
-
-    missing_count = database.execute("SELECT COUNT(*) as count FROM table_movies WHERE missing_subtitles != '[]'" +
-                                     monitored_only_query_string, only_one=True)['count']
-    page = request.GET.page
-    if page == "":
-        page = "1"
-    page_size = int(settings.general.page_size)
-    offset = (int(page) - 1) * page_size
-    max_page = int(math.ceil(missing_count / (page_size + 0.0)))
-
-    data = database.execute("SELECT title, missing_subtitles, radarrId, path, hearing_impaired, sceneName, "
-                            "failedAttempts FROM table_movies WHERE missing_subtitles != '[]'" +
-                            monitored_only_query_string + " ORDER BY _rowid_ DESC LIMIT ? OFFSET ?",
-                            (page_size, offset))
-    # path_replace
-    dict_mapper.path_replace_movie(data)
-
-    return template('wantedmovies', bazarr_version=bazarr_version, rows=data,
-                    missing_count=missing_count, page=page, max_page=max_page, base_url=base_url, page_size=page_size,
-                    current_port=settings.general.port)
-
-
-@route(base_url + 'wanted_search_missing_subtitles')
-@custom_auth_basic(check_credentials)
-def wanted_search_missing_subtitles_list():
-    authorize()
-    ref = request.environ['HTTP_REFERER']
-    
-    scheduler.add_job(wanted_search_missing_subtitles, name='manual_wanted_search_missing_subtitles')
-    
-    redirect(ref)
-
-
-@route(base_url + 'settings')
-@custom_auth_basic(check_credentials)
-def _settings():
-    authorize()
-
-    settings_languages = database.execute("SELECT * FROM table_settings_languages ORDER BY name")
-    settings_providers = sorted(provider_manager.names())
-    settings_notifier = database.execute("SELECT * FROM table_settings_notifier ORDER BY name")
-
-    return template('settings', bazarr_version=bazarr_version, settings=settings, settings_languages=settings_languages,
-                    settings_providers=settings_providers, settings_notifier=settings_notifier, base_url=base_url,
-                    current_port=settings.general.port)
-
-
-@route(base_url + 'save_settings', method='POST')
-@custom_auth_basic(check_credentials)
-def save_settings():
-    authorize()
-    ref = request.environ['HTTP_REFERER']
-
-    settings_general_ip = request.forms.get('settings_general_ip')
-    settings_general_port = request.forms.get('settings_general_port')
-    settings_general_baseurl = request.forms.get('settings_general_baseurl')
-    if not settings_general_baseurl.endswith('/'):
-        settings_general_baseurl += '/'
-    settings_general_debug = request.forms.get('settings_general_debug')
-    if settings_general_debug is None:
-        settings_general_debug = 'False'
-    else:
-        settings_general_debug = 'True'
-    settings_general_chmod_enabled = request.forms.get('settings_general_chmod_enabled')
-    if settings_general_chmod_enabled is None:
-        settings_general_chmod_enabled = 'False'
-    else:
-        settings_general_chmod_enabled = 'True'
-    settings_general_chmod = request.forms.get('settings_general_chmod')
-    settings_general_sourcepath = request.forms.getall('settings_general_sourcepath')
-    settings_general_destpath = request.forms.getall('settings_general_destpath')
-    settings_general_pathmapping = []
-    settings_general_pathmapping.extend([list(a) for a in zip(settings_general_sourcepath, settings_general_destpath)])
-    settings_general_sourcepath_movie = request.forms.getall('settings_general_sourcepath_movie')
-    settings_general_destpath_movie = request.forms.getall('settings_general_destpath_movie')
-    settings_general_pathmapping_movie = []
-    settings_general_pathmapping_movie.extend(
-        [list(a) for a in zip(settings_general_sourcepath_movie, settings_general_destpath_movie)])
-    settings_general_branch = request.forms.get('settings_general_branch')
-    settings_general_automatic = request.forms.get('settings_general_automatic')
-    if settings_general_automatic is None:
-        settings_general_automatic = 'False'
-    else:
-        settings_general_automatic = 'True'
-    settings_general_update_restart = request.forms.get('settings_general_update_restart')
-    if settings_general_update_restart is None:
-        settings_general_update_restart = 'False'
-    else:
-        settings_general_update_restart = 'True'
-    settings_analytics_enabled = request.forms.get('settings_analytics_enabled')
-    if settings_analytics_enabled is None:
-        settings_analytics_enabled = 'False'
-    else:
-        settings_analytics_enabled = 'True'
-    settings_general_single_language = request.forms.get('settings_general_single_language')
-    if settings_general_single_language is None:
-        settings_general_single_language = 'False'
-    else:
-        settings_general_single_language = 'True'
-    settings_general_wanted_search_frequency = request.forms.get('settings_general_wanted_search_frequency')
-    settings_general_scenename = request.forms.get('settings_general_scenename')
-    if settings_general_scenename is None:
-        settings_general_scenename = 'False'
-    else:
-        settings_general_scenename = 'True'
-    settings_general_embedded = request.forms.get('settings_general_embedded')
-    if settings_general_embedded is None:
-        settings_general_embedded = 'False'
-    else:
-        settings_general_embedded = 'True'
-    settings_general_utf8_encode = request.forms.get('settings_general_utf8_encode')
-    if settings_general_utf8_encode is None:
-        settings_general_utf8_encode = 'False'
-    else:
-        settings_general_utf8_encode = 'True'
-    settings_general_ignore_pgs = request.forms.get('settings_general_ignore_pgs')
-    if settings_general_ignore_pgs is None:
-        settings_general_ignore_pgs = 'False'
-    else:
-        settings_general_ignore_pgs = 'True'
-    settings_general_adaptive_searching = request.forms.get('settings_general_adaptive_searching')
-    if settings_general_adaptive_searching is None:
-        settings_general_adaptive_searching = 'False'
-    else:
-        settings_general_adaptive_searching = 'True'
-    settings_general_multithreading = request.forms.get('settings_general_multithreading')
-    if settings_general_multithreading is None:
-        settings_general_multithreading = 'False'
-    else:
-        settings_general_multithreading = 'True'
-    settings_general_minimum_score = request.forms.get('settings_general_minimum_score')
-    settings_general_minimum_score_movies = request.forms.get('settings_general_minimum_score_movies')
-    settings_general_use_postprocessing = request.forms.get('settings_general_use_postprocessing')
-    if settings_general_use_postprocessing is None:
-        settings_general_use_postprocessing = 'False'
-    else:
-        settings_general_use_postprocessing = 'True'
-    settings_general_postprocessing_cmd = request.forms.get('settings_general_postprocessing_cmd')
-    settings_general_use_sonarr = request.forms.get('settings_general_use_sonarr')
-    if settings_general_use_sonarr is None:
-        settings_general_use_sonarr = 'False'
-    else:
-        settings_general_use_sonarr = 'True'
-    settings_general_use_radarr = request.forms.get('settings_general_use_radarr')
-    if settings_general_use_radarr is None:
-        settings_general_use_radarr = 'False'
-    else:
-        settings_general_use_radarr = 'True'
-    settings_page_size = request.forms.get('settings_page_size')
-    settings_subfolder = request.forms.get('settings_subfolder')
-    settings_subfolder_custom = request.forms.get('settings_subfolder_custom')
-    settings_upgrade_subs = request.forms.get('settings_upgrade_subs')
-    if settings_upgrade_subs is None:
-        settings_upgrade_subs = 'False'
-    else:
-        settings_upgrade_subs = 'True'
-    settings_upgrade_subs_frequency = request.forms.get('settings_upgrade_subs_frequency')
-    settings_days_to_upgrade_subs = request.forms.get('settings_days_to_upgrade_subs')
-    settings_upgrade_manual = request.forms.get('settings_upgrade_manual')
-    if settings_upgrade_manual is None:
-        settings_upgrade_manual = 'False'
-    else:
-        settings_upgrade_manual = 'True'
-    settings_anti_captcha_provider = request.forms.get('settings_anti_captcha_provider')
-    settings_anti_captcha_key = request.forms.get('settings_anti_captcha_key')
-    settings_death_by_captcha_username = request.forms.get('settings_death_by_captcha_username')
-    settings_death_by_captcha_password = request.forms.get('settings_death_by_captcha_password')
-    
-    before = (six.text_type(settings.general.ip), int(settings.general.port), six.text_type(settings.general.base_url),
-              six.text_type(settings.general.path_mappings), six.text_type(settings.general.getboolean('use_sonarr')),
-              six.text_type(settings.general.getboolean('use_radarr')), six.text_type(settings.general.path_mappings_movie))
-    after = (six.text_type(settings_general_ip), int(settings_general_port), six.text_type(settings_general_baseurl),
-             six.text_type(settings_general_pathmapping), six.text_type(settings_general_use_sonarr),
-             six.text_type(settings_general_use_radarr), six.text_type(settings_general_pathmapping_movie))
-    
-    settings.general.ip = text_type(settings_general_ip)
-    settings.general.port = text_type(settings_general_port)
-    settings.general.base_url = text_type(settings_general_baseurl)
-    settings.general.path_mappings = text_type(settings_general_pathmapping)
-    settings.general.debug = text_type(settings_general_debug)
-    settings.general.chmod_enabled = text_type(settings_general_chmod_enabled)
-    settings.general.chmod = text_type(settings_general_chmod)
-    settings.general.branch = text_type(settings_general_branch)
-    settings.general.auto_update = text_type(settings_general_automatic)
-    settings.general.update_restart = text_type(settings_general_update_restart)
-    settings.analytics.enabled = text_type(settings_analytics_enabled)
-    settings.general.single_language = text_type(settings_general_single_language)
-    settings.general.minimum_score = text_type(settings_general_minimum_score)
-    settings.general.wanted_search_frequency = text_type(settings_general_wanted_search_frequency)
-    settings.general.use_scenename = text_type(settings_general_scenename)
-    settings.general.use_postprocessing = text_type(settings_general_use_postprocessing)
-    settings.general.postprocessing_cmd = text_type(settings_general_postprocessing_cmd)
-    settings.general.use_sonarr = text_type(settings_general_use_sonarr)
-    settings.general.use_radarr = text_type(settings_general_use_radarr)
-    settings.general.path_mappings_movie = text_type(settings_general_pathmapping_movie)
-    settings.general.page_size = text_type(settings_page_size)
-    settings.general.subfolder = text_type(settings_subfolder)
-    if settings.general.subfolder == 'current':
-        settings.general.subfolder_custom = ''
-    else:
-        settings.general.subfolder_custom = text_type(settings_subfolder_custom)
-    settings.general.upgrade_subs = text_type(settings_upgrade_subs)
-    settings.general.upgrade_frequency = text_type(settings_upgrade_subs_frequency)
-    settings.general.days_to_upgrade_subs = text_type(settings_days_to_upgrade_subs)
-    settings.general.upgrade_manual = text_type(settings_upgrade_manual)
-    settings.general.anti_captcha_provider = text_type(settings_anti_captcha_provider)
-    settings.anticaptcha.anti_captcha_key = text_type(settings_anti_captcha_key)
-    settings.deathbycaptcha.username = text_type(settings_death_by_captcha_username)
-    settings.deathbycaptcha.password = text_type(settings_death_by_captcha_password)
-    
-    # set anti-captcha provider and key
-    if settings.general.anti_captcha_provider == 'anti-captcha':
-        os.environ["ANTICAPTCHA_CLASS"] = 'AntiCaptchaProxyLess'
-        os.environ["ANTICAPTCHA_ACCOUNT_KEY"] = str(settings.anticaptcha.anti_captcha_key)
-    elif settings.general.anti_captcha_provider == 'death-by-captcha':
-        os.environ["ANTICAPTCHA_CLASS"] = 'DeathByCaptchaProxyLess'
-        os.environ["ANTICAPTCHA_ACCOUNT_KEY"] = str(':'.join(
-            {settings.deathbycaptcha.username, settings.deathbycaptcha.password}))
-    else:
-        os.environ["ANTICAPTCHA_CLASS"] = ''
-    
-    settings.general.minimum_score_movie = text_type(settings_general_minimum_score_movies)
-    settings.general.use_embedded_subs = text_type(settings_general_embedded)
-    settings.general.utf8_encode = text_type(settings_general_utf8_encode)
-    settings.general.ignore_pgs_subs = text_type(settings_general_ignore_pgs)
-    settings.general.adaptive_searching = text_type(settings_general_adaptive_searching)
-    settings.general.multithreading = text_type(settings_general_multithreading)
-    
-    if after != before:
-        configured()
-    
-    settings_proxy_type = request.forms.get('settings_proxy_type')
-    settings_proxy_url = request.forms.get('settings_proxy_url')
-    settings_proxy_port = request.forms.get('settings_proxy_port')
-    settings_proxy_username = request.forms.get('settings_proxy_username')
-    settings_proxy_password = request.forms.get('settings_proxy_password')
-    settings_proxy_exclude = request.forms.get('settings_proxy_exclude')
-    
-    before_proxy_password = (six.text_type(settings.proxy.type), six.text_type(settings.proxy.exclude))
-    if before_proxy_password[0] != settings_proxy_type:
-        configured()
-    if before_proxy_password[1] == settings_proxy_password:
-        settings.proxy.type = text_type(settings_proxy_type)
-        settings.proxy.url = text_type(settings_proxy_url)
-        settings.proxy.port = text_type(settings_proxy_port)
-        settings.proxy.username = text_type(settings_proxy_username)
-        settings.proxy.exclude = text_type(settings_proxy_exclude)
-    else:
-        settings.proxy.type = text_type(settings_proxy_type)
-        settings.proxy.url = text_type(settings_proxy_url)
-        settings.proxy.port = text_type(settings_proxy_port)
-        settings.proxy.username = text_type(settings_proxy_username)
-        settings.proxy.password = text_type(settings_proxy_password)
-        settings.proxy.exclude = text_type(settings_proxy_exclude)
-    
-    settings_auth_type = request.forms.get('settings_auth_type')
-    settings_auth_username = request.forms.get('settings_auth_username')
-    settings_auth_password = request.forms.get('settings_auth_password')
-    
-    if settings.auth.type != settings_auth_type:
-        configured()
-    if settings.auth.password == settings_auth_password:
-        settings.auth.type = text_type(settings_auth_type)
-        settings.auth.username = text_type(settings_auth_username)
-    else:
-        settings.auth.type = text_type(settings_auth_type)
-        settings.auth.username = text_type(settings_auth_username)
-        settings.auth.password = hashlib.md5(settings_auth_password.encode('utf-8')).hexdigest()
-    if settings_auth_username not in aaa._store.users:
-        cork = Cork(os.path.normpath(os.path.join(args.config_dir, 'config')), initialize=True)
-        cork._store.roles[''] = 100
-        cork._store.save_roles()
-        cork._store.users[settings_auth_username] = {
-            'role': '',
-            'hash': cork._hash(settings_auth_username, settings_auth_password),
-            'email_addr': '',
-            'desc': '',
-            'creation_date': time.time()
-        }
-        cork._store.save_users()
-        if settings_auth_type == 'basic' or settings_auth_type == 'None':
-            pass
-        else:
-            aaa._beaker_session.delete()
-    else:
-        if settings.auth.password != settings_auth_password:
-            aaa.user(settings_auth_username).update(role='', pwd=settings_auth_password)
-            if settings_auth_type == 'basic' or settings_auth_type == 'None':
-                pass
-            else:
-                aaa._beaker_session.delete()
-    settings.auth.apikey = request.forms.get('settings_auth_apikey')
-
-    settings_sonarr_ip = request.forms.get('settings_sonarr_ip')
-    settings_sonarr_port = request.forms.get('settings_sonarr_port')
-    settings_sonarr_baseurl = request.forms.get('settings_sonarr_baseurl')
-    settings_sonarr_ssl = request.forms.get('settings_sonarr_ssl')
-    if settings_sonarr_ssl is None:
-        settings_sonarr_ssl = 'False'
-    else:
-        settings_sonarr_ssl = 'True'
-    settings_sonarr_apikey = request.forms.get('settings_sonarr_apikey')
-    settings_sonarr_only_monitored = request.forms.get('settings_sonarr_only_monitored')
-    if settings_sonarr_only_monitored is None:
-        settings_sonarr_only_monitored = 'False'
-    else:
-        settings_sonarr_only_monitored = 'True'
-    settings_sonarr_sync = request.forms.get('settings_sonarr_sync')
-    settings_sonarr_sync_day = request.forms.get('settings_sonarr_sync_day')
-    settings_sonarr_sync_hour = request.forms.get('settings_sonarr_sync_hour')
-
-    settings.sonarr.ip = text_type(settings_sonarr_ip)
-    settings.sonarr.port = text_type(settings_sonarr_port)
-    settings.sonarr.base_url = text_type(settings_sonarr_baseurl)
-    settings.sonarr.ssl = text_type(settings_sonarr_ssl)
-    settings.sonarr.apikey = text_type(settings_sonarr_apikey)
-    settings.sonarr.only_monitored = text_type(settings_sonarr_only_monitored)
-    settings.sonarr.full_update = text_type(settings_sonarr_sync)
-    settings.sonarr.full_update_day = text_type(settings_sonarr_sync_day)
-    settings.sonarr.full_update_hour = text_type(settings_sonarr_sync_hour)
-
-    settings_radarr_ip = request.forms.get('settings_radarr_ip')
-    settings_radarr_port = request.forms.get('settings_radarr_port')
-    settings_radarr_baseurl = request.forms.get('settings_radarr_baseurl')
-    settings_radarr_ssl = request.forms.get('settings_radarr_ssl')
-    if settings_radarr_ssl is None:
-        settings_radarr_ssl = 'False'
-    else:
-        settings_radarr_ssl = 'True'
-    settings_radarr_apikey = request.forms.get('settings_radarr_apikey')
-    settings_radarr_only_monitored = request.forms.get('settings_radarr_only_monitored')
-    if settings_radarr_only_monitored is None:
-        settings_radarr_only_monitored = 'False'
-    else:
-        settings_radarr_only_monitored = 'True'
-    settings_radarr_sync = request.forms.get('settings_radarr_sync')
-    settings_radarr_sync_day = request.forms.get('settings_radarr_sync_day')
-    settings_radarr_sync_hour = request.forms.get('settings_radarr_sync_hour')
-
-    settings.radarr.ip = text_type(settings_radarr_ip)
-    settings.radarr.port = text_type(settings_radarr_port)
-    settings.radarr.base_url = text_type(settings_radarr_baseurl)
-    settings.radarr.ssl = text_type(settings_radarr_ssl)
-    settings.radarr.apikey = text_type(settings_radarr_apikey)
-    settings.radarr.only_monitored = text_type(settings_radarr_only_monitored)
-    settings.radarr.full_update = text_type(settings_radarr_sync)
-    settings.radarr.full_update_day = text_type(settings_radarr_sync_day)
-    settings.radarr.full_update_hour = text_type(settings_radarr_sync_hour)
-
-    settings_subliminal_providers = request.forms.getall('settings_subliminal_providers')
-    settings.general.enabled_providers = u'' if not settings_subliminal_providers else ','.join(
-        settings_subliminal_providers)
-    
-    settings_addic7ed_random_agents = request.forms.get('settings_addic7ed_random_agents')
-    if settings_addic7ed_random_agents is None:
-        settings_addic7ed_random_agents = 'False'
-    else:
-        settings_addic7ed_random_agents = 'True'
-    
-    settings_opensubtitles_vip = request.forms.get('settings_opensubtitles_vip')
-    if settings_opensubtitles_vip is None:
-        settings_opensubtitles_vip = 'False'
-    else:
-        settings_opensubtitles_vip = 'True'
-    
-    settings_opensubtitles_ssl = request.forms.get('settings_opensubtitles_ssl')
-    if settings_opensubtitles_ssl is None:
-        settings_opensubtitles_ssl = 'False'
-    else:
-        settings_opensubtitles_ssl = 'True'
-    
-    settings_opensubtitles_skip_wrong_fps = request.forms.get('settings_opensubtitles_skip_wrong_fps')
-    if settings_opensubtitles_skip_wrong_fps is None:
-        settings_opensubtitles_skip_wrong_fps = 'False'
-    else:
-        settings_opensubtitles_skip_wrong_fps = 'True'
-
-    if (settings.opensubtitles.username != request.forms.get('settings_opensubtitles_username') or
-        settings.opensubtitles.password != request.forms.get('settings_opensubtitles_password') or
-        settings.opensubtitles.vip != text_type(settings_opensubtitles_vip)):
-        region.delete("os_token")
-        region.delete("os_server_url")
-
-    settings.addic7ed.username = request.forms.get('settings_addic7ed_username')
-    settings.addic7ed.password = request.forms.get('settings_addic7ed_password')
-    settings.addic7ed.random_agents = text_type(settings_addic7ed_random_agents)
-    settings.assrt.token = request.forms.get('settings_assrt_token')
-    settings.legendasdivx.username = request.forms.get('settings_legendasdivx_username')
-    settings.legendasdivx.password = request.forms.get('settings_legendasdivx_password')
-    settings.legendastv.username = request.forms.get('settings_legendastv_username')
-    settings.legendastv.password = request.forms.get('settings_legendastv_password')
-    settings.opensubtitles.username = request.forms.get('settings_opensubtitles_username')
-    settings.opensubtitles.password = request.forms.get('settings_opensubtitles_password')
-    settings.opensubtitles.vip = text_type(settings_opensubtitles_vip)
-    settings.opensubtitles.ssl = text_type(settings_opensubtitles_ssl)
-    settings.opensubtitles.skip_wrong_fps = text_type(settings_opensubtitles_skip_wrong_fps)
-    settings.xsubs.username = request.forms.get('settings_xsubs_username')
-    settings.xsubs.password = request.forms.get('settings_xsubs_password')
-    settings.napisy24.username = request.forms.get('settings_napisy24_username')
-    settings.napisy24.password = request.forms.get('settings_napisy24_password')
-    settings.subscene.username = request.forms.get('settings_subscene_username')
-    settings.subscene.password = request.forms.get('settings_subscene_password')
-    settings.titlovi.username = request.forms.get('settings_titlovi_username')
-    settings.titlovi.password = request.forms.get('settings_titlovi_password')
-    settings.betaseries.token = request.forms.get('settings_betaseries_token')
-
-    settings_subliminal_languages = request.forms.getall('settings_subliminal_languages')
-    database.execute("UPDATE table_settings_languages SET enabled=0")
-    for item in settings_subliminal_languages:
-        database.execute("UPDATE table_settings_languages SET enabled=1 WHERE code2=?", (item,))
-    
-    settings_serie_default_enabled = request.forms.get('settings_serie_default_enabled')
-    if settings_serie_default_enabled is None:
-        settings_serie_default_enabled = 'False'
-    else:
-        settings_serie_default_enabled = 'True'
-    settings.general.serie_default_enabled = text_type(settings_serie_default_enabled)
-    
-    settings_serie_default_languages = str(request.forms.getall('settings_serie_default_languages'))
-    if settings_serie_default_languages == "['None']":
-        settings_serie_default_languages = 'None'
-    settings.general.serie_default_language = text_type(settings_serie_default_languages)
-    
-    settings_serie_default_hi = request.forms.get('settings_serie_default_hi')
-    if settings_serie_default_hi is None:
-        settings_serie_default_hi = 'False'
-    else:
-        settings_serie_default_hi = 'True'
-    settings.general.serie_default_hi = text_type(settings_serie_default_hi)
-    
-    settings_serie_default_forced = str(request.forms.get('settings_serie_default_forced'))
-    settings.general.serie_default_forced = text_type(settings_serie_default_forced)
-    
-    settings_movie_default_enabled = request.forms.get('settings_movie_default_enabled')
-    if settings_movie_default_enabled is None:
-        settings_movie_default_enabled = 'False'
-    else:
-        settings_movie_default_enabled = 'True'
-    settings.general.movie_default_enabled = text_type(settings_movie_default_enabled)
-    
-    settings_movie_default_languages = str(request.forms.getall('settings_movie_default_languages'))
-    if settings_movie_default_languages == "['None']":
-        settings_movie_default_languages = 'None'
-    settings.general.movie_default_language = text_type(settings_movie_default_languages)
-    
-    settings_movie_default_hi = request.forms.get('settings_movie_default_hi')
-    if settings_movie_default_hi is None:
-        settings_movie_default_hi = 'False'
-    else:
-        settings_movie_default_hi = 'True'
-    settings.general.movie_default_hi = text_type(settings_movie_default_hi)
-    
-    settings_movie_default_forced = str(request.forms.get('settings_movie_default_forced'))
-    settings.general.movie_default_forced = text_type(settings_movie_default_forced)
-    
-    with open(os.path.join(args.config_dir, 'config', 'config.ini'), 'w+') as handle:
-        settings.write(handle)
-    
-    configure_logging(settings.general.getboolean('debug') or args.debug)
-    
-    notifiers = database.execute("SELECT * FROM table_settings_notifier ORDER BY name")
-    for notifier in notifiers:
-        enabled = request.forms.get('settings_notifier_' + notifier['name'] + '_enabled')
-        if enabled == 'on':
-            enabled = 1
-        else:
-            enabled = 0
-        notifier_url = request.forms.get('settings_notifier_' + notifier['name'] + '_url')
-        database.execute("UPDATE table_settings_notifier SET enabled=?, url=? WHERE name=?",
-                         (enabled,notifier_url,notifier['name']))
-
-    clean_desired_languages()
-
-    scheduler.update_configurable_tasks()
-    
-    logging.info('BAZARR Settings saved succesfully.')
-    
-    if ref.find('saved=true') > 0:
-        redirect(ref)
-    else:
-        redirect(ref + "?saved=true")
->>>>>>> ea792a09
 
 
 @app.route('/check_update')
