<html>
	<head>
		<!DOCTYPE html>
		<script src="{{base_url}}static/jquery/jquery-latest.min.js"></script>
		<script src="{{base_url}}static/semantic/semantic.min.js"></script>
		<script src="{{base_url}}static/jquery/tablesort.js"></script>
		<link rel="stylesheet" href="{{base_url}}static/semantic/semantic.min.css">

		<style>
			body {
				background-color: #272727;
			}
		</style>
	</head>
	<body>
		<div id='logs_loader' class="ui page dimmer">
		   	<div id="loader_text" class="ui indeterminate text loader">Loading...</div>
		</div>
		<div class="content">
			<table class="ui very basic selectable table">
				<thead>
					<tr>
						<th class="collapsing"></th>
						<th>Message</th>
						<th class="collapsing">Time</th>
					</tr>
				</thead>
				<tbody>
				%import time
				%import datetime
				%import pretty
				%for log in logs:
					%line = []
					%line = log.split('|')
					<tr class='log' data-message="\\
%try:
{{line[3]}}\\
%except:
\\
%end
" data-exception="\\
%try:
{{line[4]}}\\
%except:
\\
%end
">
						<td class="collapsing"><i class="\\
%try:
%if line[1] == 'INFO    ':
blue info circle icon \\
%elif line[1] == 'WARNING ':
yellow warning circle icon \\
%elif line[1] == 'ERROR   ':
red bug icon \\
<<<<<<< HEAD
%elif line[1] == 'DEBUG':
=======
%elif line[1] == 'DEBUG   ':
>>>>>>> 9bc84a00
bug icon \\
%end
%except:
%pass
%end
"></i></td>
						<td>\\
%try:
{{line[3]}}\\
%except:
\\
%end
</td>
						<td title="\\
%try:
{{line[0]}}" class="collapsing">{{pretty.date(int(time.mktime(datetime.datetime.strptime(line[0], "%d/%m/%Y %H:%M:%S").timetuple())))}}</td>
%except:
" class="collapsing"></td>
%end
					</tr>
				%end
				</tbody>
			</table>
		</div>

		<div id="modal" class="ui small modal">
			<i class="close icon"></i>
			<div class="header">
				<div>Details</div>
			</div>
			<div class="content">
				Message
				<div id='message' class="ui segment">
					<p></p>
				</div>
				Exception
				<div id='exception' class="ui segment">
					<p></p>
				</div>
			</div>
			<div class="actions">
				<button class="ui cancel button" >Close</button>
			</div>
		</div>
	</body>
</html>

<script>
	$('.modal')
		.modal({
	    	autofocus: false
		})
	;

	$('.log').click(function(){
		$("#message").html($(this).data("message"));
		exception = $(this).data("exception");
		exception = exception.replace(/'/g,"");
		exception = exception.replace(/\\n\s\s\s\s/g, "\\n&emsp;&emsp;");
		exception = exception.replace(/\\n\s\s/g, "\\n&emsp;");
		exception = exception.replace(/\\n/g, "<br />")
		$("#exception").html(exception);
		$('#modal').modal('show');
	})
</script><|MERGE_RESOLUTION|>--- conflicted
+++ resolved
@@ -53,11 +53,7 @@
 yellow warning circle icon \\
 %elif line[1] == 'ERROR   ':
 red bug icon \\
-<<<<<<< HEAD
-%elif line[1] == 'DEBUG':
-=======
 %elif line[1] == 'DEBUG   ':
->>>>>>> 9bc84a00
 bug icon \\
 %end
 %except:
